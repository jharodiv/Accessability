import 'package:bloc/bloc.dart';
import 'package:frontend/accessability/data/model/login_model.dart';
import 'package:frontend/accessability/data/repositories/auth_repository.dart';
import 'package:frontend/accessability/firebaseServices/auth/auth_service.dart';
import 'package:frontend/accessability/logic/bloc/auth/auth_event.dart';
import 'package:frontend/accessability/logic/bloc/auth/auth_state.dart';
import 'package:frontend/accessability/logic/bloc/user/user_bloc.dart';
import 'package:frontend/accessability/logic/bloc/user/user_event.dart';

class AuthBloc extends Bloc<AuthEvent, AuthState> {
  final AuthRepository authRepository;
  final UserBloc userBloc;
  final AuthService authService;

<<<<<<< HEAD
  AuthBloc(this.authRepository, this.userBloc, this.authService) : super(AuthInitial()) {
    
      on<LoginEvent>((event, emit) async {
      emit(AuthLoading());
      try {
        final loginModel = await authRepository.login(event.email, event.password);
        await authService.saveFCMToken(loginModel.userId); // Save FCM token
        emit(AuthenticatedLogin(loginModel, hasCompletedOnboarding: loginModel.hasCompletedOnboarding));
=======
  AuthBloc(this.authRepository, this.userBloc) : super(AuthInitial()) {
    on<LoginEvent>((event, emit) async {
      emit(AuthLoading());
      try {
        final loginModel =
            await authRepository.login(event.email, event.password);
        emit(AuthenticatedLogin(loginModel,
            hasCompletedOnboarding: loginModel.hasCompletedOnboarding));
>>>>>>> cdc96252
        userBloc.add(FetchUserData()); // Fetch user data after login
      } catch (e) {
        emit(AuthError('Login failed: ${e.toString()}'));
      }
    });
<<<<<<< HEAD
=======

    on<RegisterEvent>((event, emit) async {
      emit(AuthLoading());
      try {
        final userModel = await authRepository.register(
            event.signUpModel, event.profilePicture);
        emit(AuthenticatedLogin(
          LoginModel(
            token: userModel.uid,
            userId: userModel.uid,
            hasCompletedOnboarding: userModel.hasCompletedOnboarding,
            user: userModel,
          ),
          hasCompletedOnboarding: userModel.hasCompletedOnboarding,
        ));
      } catch (e) {
        emit(AuthError('Registration failed: ${e.toString()}'));
      }
    });
>>>>>>> cdc96252

    on<SendVerificationCodeEvent>((event, emit) async {
      emit(AuthLoading());
      try {
        await authRepository.sendVerificationCode(event.email);
        emit(AuthSuccess('Verification code sent successfully.'));
      } catch (e) {
        emit(AuthError('Failed to send verification code: ${e.toString()}'));
      }
    });

    on<VerifyCodeEvent>((event, emit) async {
      emit(AuthLoading());
      try {
        await authRepository.verifyCode(event.email, event.verificationCode);
        emit(AuthSuccess('Verification code verified successfully.'));
      } catch (e) {
        emit(AuthError('Verification failed: ${e.toString()}'));
      }
    });

    on<CheckAuthStatus>((event, emit) async {
      emit(AuthLoading());
      try {
        final user = await authRepository.getCachedUser();
        if (user != null) {
          emit(AuthenticatedLogin(
            LoginModel(
              token: user.uid,
              userId: user.uid,
              hasCompletedOnboarding: user.hasCompletedOnboarding,
              user: user,
            ),
            hasCompletedOnboarding: user.hasCompletedOnboarding,
          ));

          // userBloc.add(FetchUserData()); // Fetch user data if authenticated
        } else {
          emit(AuthInitial()); // No user is logged in
        }
      } catch (e) {
        emit(AuthError('Failed to check auth status: ${e.toString()}'));
      }
    });

    on<CompleteOnboardingEvent>((event, emit) async {
      emit(AuthLoading());
      try {
        final user = await authRepository.getCachedUser();
        if (user != null) {
          await authRepository.completeOnboarding(user.uid);
          emit(const AuthSuccess('Onboarding completed successfully'));
        } else {
          emit(const AuthError('User not found'));
        }
      } catch (e) {
        emit(AuthError('Failed to complete onboarding: ${e.toString()}'));
      }
    });

    on<LogoutEvent>((event, emit) async {
      emit(AuthLoading());
      try {
        await authRepository.clearUserCache(); // Clear cached user data
        userBloc.add(ResetUserState()); // Reset UserBloc state
        emit(AuthInitial()); // Reset to initial state after logout
      } catch (e) {
        emit(AuthError('Failed to logout: ${e.toString()}'));
      }
    });
  }
}<|MERGE_RESOLUTION|>--- conflicted
+++ resolved
@@ -10,34 +10,21 @@
 class AuthBloc extends Bloc<AuthEvent, AuthState> {
   final AuthRepository authRepository;
   final UserBloc userBloc;
-  final AuthService authService;
+    final AuthService authService;
 
-<<<<<<< HEAD
+
   AuthBloc(this.authRepository, this.userBloc, this.authService) : super(AuthInitial()) {
-    
       on<LoginEvent>((event, emit) async {
       emit(AuthLoading());
       try {
         final loginModel = await authRepository.login(event.email, event.password);
         await authService.saveFCMToken(loginModel.userId); // Save FCM token
         emit(AuthenticatedLogin(loginModel, hasCompletedOnboarding: loginModel.hasCompletedOnboarding));
-=======
-  AuthBloc(this.authRepository, this.userBloc) : super(AuthInitial()) {
-    on<LoginEvent>((event, emit) async {
-      emit(AuthLoading());
-      try {
-        final loginModel =
-            await authRepository.login(event.email, event.password);
-        emit(AuthenticatedLogin(loginModel,
-            hasCompletedOnboarding: loginModel.hasCompletedOnboarding));
->>>>>>> cdc96252
         userBloc.add(FetchUserData()); // Fetch user data after login
       } catch (e) {
         emit(AuthError('Login failed: ${e.toString()}'));
       }
     });
-<<<<<<< HEAD
-=======
 
     on<RegisterEvent>((event, emit) async {
       emit(AuthLoading());
@@ -57,7 +44,6 @@
         emit(AuthError('Registration failed: ${e.toString()}'));
       }
     });
->>>>>>> cdc96252
 
     on<SendVerificationCodeEvent>((event, emit) async {
       emit(AuthLoading());
