import 'package:AccessAbility/accessability/logic/bloc/place/bloc/place_event.dart';
import 'package:AccessAbility/accessability/logic/bloc/user/user_event.dart';
import 'package:AccessAbility/accessability/presentation/screens/gpsscreen/location_handler.dart';
import 'package:AccessAbility/accessability/presentation/screens/gpsscreen/pwd_friendly_locations.dart';
import 'package:AccessAbility/accessability/presentation/widgets/accessability_footer.dart';
import 'package:AccessAbility/accessability/presentation/widgets/homepageWidgets/top_widgets.dart';
import 'package:AccessAbility/accessability/themes/theme_provider.dart';
import 'package:flutter/material.dart';
import 'package:flutter/services.dart';
import 'package:flutter_bloc/flutter_bloc.dart';
import 'package:google_maps_flutter/google_maps_flutter.dart';
import 'package:AccessAbility/accessability/logic/bloc/user/user_bloc.dart';
import 'package:AccessAbility/accessability/logic/bloc/user/user_state.dart';
import 'package:AccessAbility/accessability/presentation/screens/gpsscreen/marker_handler.dart';
import 'package:AccessAbility/accessability/presentation/screens/gpsscreen/nearby_places_handler.dart';
import 'package:AccessAbility/accessability/presentation/screens/gpsscreen/tutorial_widget.dart';
import 'package:AccessAbility/accessability/presentation/widgets/homepageWidgets/bottom_widgets.dart';
import 'package:AccessAbility/accessability/presentation/widgets/bottomSheetWidgets/favorite_widget.dart';
import 'package:AccessAbility/accessability/presentation/widgets/bottomSheetWidgets/safety_assist_widget.dart';
import 'package:AccessAbility/accessability/logic/bloc/auth/auth_bloc.dart';
import 'package:AccessAbility/accessability/logic/bloc/auth/auth_state.dart';
<<<<<<< HEAD
import 'package:AccessAbility/accessability/logic/bloc/place/bloc/place_bloc.dart';
import 'package:AccessAbility/accessability/logic/bloc/place/bloc/place_state.dart'
    as placeState;
import 'package:AccessAbility/accessability/firebaseServices/models/place.dart';
=======
import 'package:provider/provider.dart';
>>>>>>> 21ad3084

class GpsScreen extends StatefulWidget {
  const GpsScreen({super.key});

  @override
  _GpsScreenState createState() => _GpsScreenState();
}

class _GpsScreenState extends State<GpsScreen> {
  late LocationHandler _locationHandler;
  final MarkerHandler _markerHandler = MarkerHandler();
  final NearbyPlacesHandler _nearbyPlacesHandler = NearbyPlacesHandler();
  late TutorialWidget _tutorialWidget;
  final GlobalKey inboxKey = GlobalKey();
  final GlobalKey settingsKey = GlobalKey();
  final GlobalKey youKey = GlobalKey();
  final GlobalKey locationKey = GlobalKey();
  final GlobalKey securityKey = GlobalKey();
  final GlobalKey<TopwidgetsState> _topWidgetsKey = GlobalKey(); // Add this key
  Set<Marker> _markers = {};
  Set<Circle> _circles = {};
  bool _isLocationFetched = false;
  late Key _mapKey = UniqueKey();

  @override
  void initState() {
    super.initState();
  _mapKey = UniqueKey();

    // Fetch user data and places.
    context.read<UserBloc>().add(FetchUserData());
    context.read<PlaceBloc>().add(GetAllPlacesEvent());

    // Initialize _tutorialWidget with keys
    _tutorialWidget = TutorialWidget(
      inboxKey: inboxKey,
      settingsKey: settingsKey,
      youKey: youKey,
      locationKey: locationKey,
      securityKey: securityKey,
      onTutorialComplete: _onTutorialComplete, // Add this callback
    );

    // Initialize LocationHandler
    _locationHandler = LocationHandler(
      onMarkersUpdated: (markers) {
        // Merge new markers with existing markers (excluding user markers)
        final existingMarkers = _markers
            .where((marker) => !marker.markerId.value.startsWith('user_'))
            .toSet();
        final updatedMarkers = existingMarkers.union(markers);

        setState(() {
          _markers = updatedMarkers;
        });
      },
    );

    // Get user location and initialize marker and camera
    _locationHandler.getUserLocation().then((_) {
      setState(() {
        _isLocationFetched = true;
      });

      // Initialize the user's marker
      _locationHandler.initializeUserMarker();

      // Animate the camera to the user's location once it's available
      if (_locationHandler.currentLocation != null &&
          _locationHandler.mapController != null) {
        _locationHandler.mapController!.animateCamera(
          CameraUpdate.newLatLng(_locationHandler.currentLocation!),
        );
      }
    });

    // Create markers for PWD-friendly locations
    _markerHandler.createMarkers(pwdFriendlyLocations).then((markers) {
      setState(() {
        _markers.addAll(markers);
      });
    });

    // Check if onboarding is completed before showing the tutorial
    WidgetsBinding.instance.addPostFrameCallback((_) {
      final authBloc = context.read<AuthBloc>();
      final hasCompletedOnboarding = authBloc.state is AuthenticatedLogin
          ? (authBloc.state as AuthenticatedLogin).hasCompletedOnboarding
          : false;

      if (!hasCompletedOnboarding) {
        _tutorialWidget.showTutorial(context);
      }
    });
  }

  @override
  void dispose() {
    _locationHandler.disposeHandler();
    super.dispose();
  }

  // Callback when the tutorial is completed
  void _onTutorialComplete() {
    // Re-trigger the map and marker initialization logic
    _locationHandler.getUserLocation().then((_) {
      setState(() {
        _isLocationFetched = true;
      });

      if (_locationHandler.currentLocation != null &&
          _locationHandler.mapController != null) {
        _locationHandler.mapController!.animateCamera(
          CameraUpdate.newLatLng(_locationHandler.currentLocation!),
        );
      }

      // Re-initialize the user's marker
      _locationHandler.initializeUserMarker();
    });

    // Re-create markers for PWD-friendly locations
    _markerHandler.createMarkers(pwdFriendlyLocations).then((markers) {
      setState(() {
        _markers.addAll(markers);
      });
    });
  }

  Future<void> _fetchNearbyPlaces(String placeType) async {
    if (_locationHandler.currentLocation == null) {
      print("🚨 Current position is null, cannot fetch nearby places.");
      return;
    }

    final result = await _nearbyPlacesHandler.fetchNearbyPlaces(
      placeType,
      _locationHandler.currentLocation!,
    );

    if (result.isNotEmpty) {
      final Set<Marker> nearbyMarkers = result["markers"];
      final Set<Circle> nearbyCircles = result["circles"];

      // Preserve existing PWD-friendly and user markers
      final existingMarkers = _markers
          .where((marker) =>
              marker.markerId.value.startsWith("pwd_") ||
              marker.markerId.value.startsWith("user_"))
          .toSet();
      final updatedMarkers = existingMarkers.union(nearbyMarkers);

      setState(() {
        _markers = updatedMarkers;
        _circles = nearbyCircles;
      });

      // Adjust the camera to fit all markers
      if (_locationHandler.mapController != null && updatedMarkers.isNotEmpty) {
        final bounds = _locationHandler.getLatLngBounds(
          updatedMarkers.map((marker) => marker.position).toList(),
        );
        _locationHandler.mapController!
            .animateCamera(CameraUpdate.newLatLngBounds(bounds, 100));
        print("🎯 Adjusted camera to fit ${updatedMarkers.length} markers.");
      } else {
        print("⚠️ No bounds to adjust camera.");
      }
    }
  }

  void _onMemberPressed(LatLng location, String userId) {
    if (_locationHandler.mapController != null) {
      _locationHandler.mapController!.animateCamera(
        CameraUpdate.newLatLng(location),
      );

      // Trigger marker selection
      _locationHandler.selectedUserId = userId;
      _locationHandler.listenForLocationUpdates();
    }
  }

  void _onMySpaceSelected() {
    setState(() {
      _locationHandler.activeSpaceId = '';
    });
    _locationHandler.updateActiveSpaceId(''); // Explicitly cancel listeners
  }



  @override
<<<<<<< HEAD
  Widget build(BuildContext context) {
    return BlocListener<PlaceBloc, placeState.PlaceState>(
      listener: (context, state) {
        if (state is placeState.PlacesLoaded) {
          // Create markers for every place regardless of category.
          Set<Marker> placeMarkers = {};
          for (Place place in state.places) {
            Marker marker = Marker(
              markerId: MarkerId('place_${place.id}'),
              position: LatLng(place.latitude, place.longitude),
              icon: BitmapDescriptor.defaultMarkerWithHue(
                  256.43), // Use specified color hue
              infoWindow: InfoWindow(
                title: place.name,
                snippet: 'Category: ${place.category}',
              ),
            );
            placeMarkers.add(marker);
          }

          setState(() {
            // Remove any previous place markers before adding the new ones.
            _markers.removeWhere(
                (marker) => marker.markerId.value.startsWith('place_'));
            _markers.addAll(placeMarkers);
          });
        } else if (state is placeState.PlaceOperationError) {
          print("Error loading places: ${state.message}");
        }
      },
      child: BlocBuilder<UserBloc, UserState>(
        builder: (context, userState) {
          print("🟢🟢🟢🟢🟢 Current user state: $userState");

          // Handle initial state as loading
          if (userState is UserInitial || userState is UserLoading) {
            return const Center(child: CircularProgressIndicator());
          } else if (userState is UserError) {
            return Center(
              child: Column(
                mainAxisAlignment: MainAxisAlignment.center,
                children: [
                  Text('Error: ${userState.message}'),
                  ElevatedButton(
                    onPressed: () {
                      context.read<UserBloc>().add(FetchUserData());
                    },
                    child: const Text('Retry'),
                  ),
                ],
              ),
            );
          } else if (userState is UserLoaded) {
            return WillPopScope(
              onWillPop: () => _locationHandler.onWillPop(context),
              child: Scaffold(
                body: Stack(
                  children: [
                    GoogleMap(
                      initialCameraPosition: CameraPosition(
                        target: _locationHandler.currentLocation ??
                            const LatLng(16.0430, 120.3333),
                        zoom: 14,
                      ),
                      myLocationEnabled: true,
                      myLocationButtonEnabled: true,
                      markers: _markers,
                      circles: _circles,
                      onMapCreated: (controller) {
                        _locationHandler.onMapCreated(controller);
                        if (_isLocationFetched &&
                            _locationHandler.currentLocation != null) {
                          controller.animateCamera(
                            CameraUpdate.newLatLng(
                              _locationHandler.currentLocation!,
                            ),
                          );
                        }
                      },
                      polygons:
                          _markerHandler.createPolygons(pwdFriendlyLocations),
                      onTap: (LatLng position) {
                        // Handle map tap if needed
                      },
                    ),
                    Topwidgets(
                      key: _topWidgetsKey, // Use the GlobalKey here
                      inboxKey: inboxKey,
                      settingsKey: settingsKey,
                      onCategorySelected: (selectedType) {
                        _fetchNearbyPlaces(selectedType);
                      },
                      onOverlayChange: (isVisible) {
                        setState(() {});
                      },
                      onSpaceSelected: _locationHandler.updateActiveSpaceId,
                      onMySpaceSelected: _onMySpaceSelected,
                    ),
                    if (_locationHandler.currentIndex == 0)
                      BottomWidgets(
                        key: ValueKey(_locationHandler.activeSpaceId),
                        scrollController: ScrollController(),
                        activeSpaceId: _locationHandler.activeSpaceId,
                        onCategorySelected: (selectedType) {
                          _fetchNearbyPlaces(selectedType);
                        },
                        onMemberPressed: _onMemberPressed,
                      ),
                    if (_locationHandler.currentIndex == 1)
                      const FavoriteWidget(),
                    if (_locationHandler.currentIndex == 2)
                      // Pass the user’s UID from the UserLoaded state.
                      SafetyAssistWidget(uid: userState.user.uid),
                  ],
                ),
                bottomNavigationBar: Accessabilityfooter(
                  securityKey: securityKey,
                  locationKey: locationKey,
                  youKey: youKey,
                  onOverlayChange: (isVisible) {
                    setState(() {});
                  },
                  onTap: (index) {
                    print("Bottom nav index tapped: $index");
                    setState(() {
                      _locationHandler.currentIndex = index;
                    });
                  },
                ),
              ),
            );
          } else {
            return const Center(child: Text('No user data available'));
          }
        },
      ),
    );
  }
=======
Widget build(BuildContext context) {
  final bool isDarkMode = Provider.of<ThemeProvider>(context).isDarkMode;

  _mapKey = ValueKey(isDarkMode);

  return BlocBuilder<UserBloc, UserState>(
    builder: (context, userState) {
      if (userState is UserInitial || userState is UserLoading) {
        return const Center(child: CircularProgressIndicator());
      } else if (userState is UserError) {
        return Center(
          child: Column(
            mainAxisAlignment: MainAxisAlignment.center,
            children: [
              Text('Error: ${userState.message}'),
              ElevatedButton(
                onPressed: () {
                  context.read<UserBloc>().add(FetchUserData());
                },
                child: const Text('Retry'),
              ),
            ],
          ),
        );
      } else if (userState is UserLoaded) {
        return WillPopScope(
          onWillPop: () => _locationHandler.onWillPop(context),
          child: Scaffold(
            body: Stack(
              children: [
                GoogleMap(
                  key: _mapKey,
                  initialCameraPosition: CameraPosition(
                    target: _locationHandler.currentLocation ??
                        const LatLng(16.0430, 120.3333),
                    zoom: 14,
                  ),
                  myLocationEnabled: true,
                  myLocationButtonEnabled: true,
                  markers: _markers,
                  circles: _circles,
                  onMapCreated: (controller) {
                    _locationHandler.onMapCreated(controller, isDarkMode);
                    if (_isLocationFetched &&
                        _locationHandler.currentLocation != null) {
                      controller.animateCamera(
                        CameraUpdate.newLatLng(
                          _locationHandler.currentLocation!,
                        ),
                      );
                    }
                  },
                  polygons: _markerHandler.createPolygons(pwdFriendlyLocations),
                  onTap: (LatLng position) {
                    // Handle map tap if needed
                  },
                ),
                Topwidgets(
                  key: _topWidgetsKey,
                  inboxKey: inboxKey,
                  settingsKey: settingsKey,
                  onCategorySelected: (selectedType) {
                    _fetchNearbyPlaces(selectedType);
                  },
                  onOverlayChange: (isVisible) {
                    setState(() {});
                  },
                  onSpaceSelected: _locationHandler.updateActiveSpaceId,
                  onMySpaceSelected: _onMySpaceSelected,
                ),
                if (_locationHandler.currentIndex == 0)
                  BottomWidgets(
                    key: ValueKey(_locationHandler.activeSpaceId),
                    scrollController: ScrollController(),
                    activeSpaceId: _locationHandler.activeSpaceId,
                    onCategorySelected: (selectedType) {
                      _fetchNearbyPlaces(selectedType);
                    },
                    onMemberPressed: _onMemberPressed,
                  ),
                if (_locationHandler.currentIndex == 1)
                  const FavoriteWidget(),
                if (_locationHandler.currentIndex == 2)
                  SafetyAssistWidget(uid: userState.user.uid),
              ],
            ),
            bottomNavigationBar: Accessabilityfooter(
              securityKey: securityKey,
              locationKey: locationKey,
              youKey: youKey,
              onOverlayChange: (isVisible) {
                setState(() {});
              },
              onTap: (index) {
                 print("Bottom nav index tapped: $index");
                setState(() {
                  _locationHandler.currentIndex = index;
                });
              },
            ),
          ),
        );
      } else {
        return const Center(child: Text('No user data available'));
      }
    },
  );
}
>>>>>>> 21ad3084
}<|MERGE_RESOLUTION|>--- conflicted
+++ resolved
@@ -19,14 +19,10 @@
 import 'package:AccessAbility/accessability/presentation/widgets/bottomSheetWidgets/safety_assist_widget.dart';
 import 'package:AccessAbility/accessability/logic/bloc/auth/auth_bloc.dart';
 import 'package:AccessAbility/accessability/logic/bloc/auth/auth_state.dart';
-<<<<<<< HEAD
 import 'package:AccessAbility/accessability/logic/bloc/place/bloc/place_bloc.dart';
 import 'package:AccessAbility/accessability/logic/bloc/place/bloc/place_state.dart'
     as placeState;
 import 'package:AccessAbility/accessability/firebaseServices/models/place.dart';
-=======
-import 'package:provider/provider.dart';
->>>>>>> 21ad3084
 
 class GpsScreen extends StatefulWidget {
   const GpsScreen({super.key});
@@ -54,7 +50,7 @@
   @override
   void initState() {
     super.initState();
-  _mapKey = UniqueKey();
+    _mapKey = UniqueKey();
 
     // Fetch user data and places.
     context.read<UserBloc>().add(FetchUserData());
@@ -217,10 +213,7 @@
     _locationHandler.updateActiveSpaceId(''); // Explicitly cancel listeners
   }
 
-
-
   @override
-<<<<<<< HEAD
   Widget build(BuildContext context) {
     return BlocListener<PlaceBloc, placeState.PlaceState>(
       listener: (context, state) {
@@ -359,114 +352,4 @@
       ),
     );
   }
-=======
-Widget build(BuildContext context) {
-  final bool isDarkMode = Provider.of<ThemeProvider>(context).isDarkMode;
-
-  _mapKey = ValueKey(isDarkMode);
-
-  return BlocBuilder<UserBloc, UserState>(
-    builder: (context, userState) {
-      if (userState is UserInitial || userState is UserLoading) {
-        return const Center(child: CircularProgressIndicator());
-      } else if (userState is UserError) {
-        return Center(
-          child: Column(
-            mainAxisAlignment: MainAxisAlignment.center,
-            children: [
-              Text('Error: ${userState.message}'),
-              ElevatedButton(
-                onPressed: () {
-                  context.read<UserBloc>().add(FetchUserData());
-                },
-                child: const Text('Retry'),
-              ),
-            ],
-          ),
-        );
-      } else if (userState is UserLoaded) {
-        return WillPopScope(
-          onWillPop: () => _locationHandler.onWillPop(context),
-          child: Scaffold(
-            body: Stack(
-              children: [
-                GoogleMap(
-                  key: _mapKey,
-                  initialCameraPosition: CameraPosition(
-                    target: _locationHandler.currentLocation ??
-                        const LatLng(16.0430, 120.3333),
-                    zoom: 14,
-                  ),
-                  myLocationEnabled: true,
-                  myLocationButtonEnabled: true,
-                  markers: _markers,
-                  circles: _circles,
-                  onMapCreated: (controller) {
-                    _locationHandler.onMapCreated(controller, isDarkMode);
-                    if (_isLocationFetched &&
-                        _locationHandler.currentLocation != null) {
-                      controller.animateCamera(
-                        CameraUpdate.newLatLng(
-                          _locationHandler.currentLocation!,
-                        ),
-                      );
-                    }
-                  },
-                  polygons: _markerHandler.createPolygons(pwdFriendlyLocations),
-                  onTap: (LatLng position) {
-                    // Handle map tap if needed
-                  },
-                ),
-                Topwidgets(
-                  key: _topWidgetsKey,
-                  inboxKey: inboxKey,
-                  settingsKey: settingsKey,
-                  onCategorySelected: (selectedType) {
-                    _fetchNearbyPlaces(selectedType);
-                  },
-                  onOverlayChange: (isVisible) {
-                    setState(() {});
-                  },
-                  onSpaceSelected: _locationHandler.updateActiveSpaceId,
-                  onMySpaceSelected: _onMySpaceSelected,
-                ),
-                if (_locationHandler.currentIndex == 0)
-                  BottomWidgets(
-                    key: ValueKey(_locationHandler.activeSpaceId),
-                    scrollController: ScrollController(),
-                    activeSpaceId: _locationHandler.activeSpaceId,
-                    onCategorySelected: (selectedType) {
-                      _fetchNearbyPlaces(selectedType);
-                    },
-                    onMemberPressed: _onMemberPressed,
-                  ),
-                if (_locationHandler.currentIndex == 1)
-                  const FavoriteWidget(),
-                if (_locationHandler.currentIndex == 2)
-                  SafetyAssistWidget(uid: userState.user.uid),
-              ],
-            ),
-            bottomNavigationBar: Accessabilityfooter(
-              securityKey: securityKey,
-              locationKey: locationKey,
-              youKey: youKey,
-              onOverlayChange: (isVisible) {
-                setState(() {});
-              },
-              onTap: (index) {
-                 print("Bottom nav index tapped: $index");
-                setState(() {
-                  _locationHandler.currentIndex = index;
-                });
-              },
-            ),
-          ),
-        );
-      } else {
-        return const Center(child: Text('No user data available'));
-      }
-    },
-  );
-}
->>>>>>> 21ad3084
 }