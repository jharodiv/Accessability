import 'dart:async';
import 'dart:math';
import 'dart:ui' as ui;
import 'package:cloud_firestore/cloud_firestore.dart';
import 'package:firebase_auth/firebase_auth.dart';
import 'package:flutter/material.dart';
import 'package:flutter/services.dart';
import 'package:flutter_dotenv/flutter_dotenv.dart';
import 'package:frontend/accessability/logic/bloc/user/user_bloc.dart';
import 'package:frontend/accessability/logic/bloc/user/user_event.dart';
import 'package:frontend/accessability/logic/bloc/user/user_state.dart';
import 'package:frontend/accessability/presentation/widgets/accessability_footer.dart';
import 'package:frontend/accessability/presentation/widgets/bottomSheetWidgets/favorite_widget.dart';
import 'package:frontend/accessability/presentation/widgets/bottomSheetWidgets/safety_assist_widget.dart';
import 'package:frontend/accessability/presentation/widgets/homepageWidgets/bottom_widgets.dart';
import 'package:frontend/accessability/presentation/widgets/homepagewidgets/top_widgets.dart';
import 'package:google_maps_flutter/google_maps_flutter.dart';
import 'package:location/location.dart';
import 'package:tutorial_coach_mark/tutorial_coach_mark.dart';
import 'package:frontend/accessability/logic/bloc/auth/auth_bloc.dart';
import 'package:frontend/accessability/logic/bloc/auth/auth_state.dart';
import 'package:flutter_bloc/flutter_bloc.dart';
import 'dart:convert';
// ignore: depend_on_referenced_packages
import 'package:http/http.dart' as http;

class GpsScreen extends StatefulWidget {
  const GpsScreen({super.key});

  @override
  _GpsScreenState createState() => _GpsScreenState();
}

class _GpsScreenState extends State<GpsScreen> {
  OverlayEntry? _overlayEntry;
  GoogleMapController? _mapController;
  final Location _location = Location();
  LatLng? _currentLocation;
  String _activeSpaceId = '';
  StreamSubscription? _locationUpdatesSubscription;
  LocationData? _lastLocation;
  Set<Marker> _markers = {};
  GlobalKey inboxKey = GlobalKey();
  GlobalKey settingsKey = GlobalKey();
  GlobalKey youKey = GlobalKey();
  GlobalKey locationKey = GlobalKey();
  GlobalKey securityKey = GlobalKey();
  final String _apiKey = dotenv.env["GOOGLE_API_KEY"] ?? '';
  Set<Circle> _circles = {};
  bool _isNavigating = false;
  int _currentIndex = 0; // Track the current index of the BottomNavigationBar
  bool _showBottomWidgets = false; // Track whether to show BottomWidgets
  String? _selectedUserId; // Track the selected user ID

  final List<Map<String, dynamic>> pwdFriendlyLocations = [
    {
      "name": "Dagupan City Hall",
      "latitude": 16.04361106008402,
      "longitude": 120.33531522527143,
      "details":
          "Wheelchair ramps, accessible restrooms, and reserved parking.",
    },
    {
      "name": "Nepo Mall Dagupan",
      "latitude": 16.051224004022384,
      "longitude": 120.34170650545146,
      "details": "Elevators, ramps, and PWD-friendly restrooms.",
    },
    {
      "name": "Dagupan Public Market",
      "latitude": 16.043166316470707,
      "longitude": 120.33608116388851,
      "details": "Wheelchair-friendly pathways and accessible stalls.",
    },
    {
      "name": "PHINMA University of Pangasinan",
      "latitude": 16.047254394614715,
      "longitude": 120.34250043932526,
      "details": "Wheelchair accessible entrances and parking lots."
    }
  ];

  @override
  void initState() {
    super.initState();
    _getUserLocation();

    // Add PWD-friendly markers
    _createMarkers().then((markers) {
      setState(() {
        _markers.addAll(markers);
      });
    });

    @override
    void didChangeDependencies() {
      super.didChangeDependencies();
      print('GPS Screen didChangeDependencies called');
    }

    @override
    void didUpdateWidget(GpsScreen oldWidget) {
      super.didUpdateWidget(oldWidget);
      print('GPS Screen didUpdateWidget called');
    }

    @override
    void dispose() {
      _locationUpdatesSubscription?.cancel(); // Cancel location updates
      super.dispose();
    }

    // Check if onboarding is completed before showing the tutorial
    WidgetsBinding.instance.addPostFrameCallback((_) {
      final authBloc = context.read<AuthBloc>();
      final hasCompletedOnboarding = authBloc.state is AuthenticatedLogin
          ? (authBloc.state as AuthenticatedLogin).hasCompletedOnboarding
          : false;

      if (!hasCompletedOnboarding) {
        _showTutorial();
      }
    });
  }

  void _navigateToSettings() {
    print("Navigating to settings...");

    if (_isNavigating) return; // Prevent duplicate navigation
    _isNavigating = true;

    WidgetsBinding.instance.addPostFrameCallback((_) {
      Navigator.pushNamed(context, '/settings').then((_) {
        print("Returned from settings.");
        _isNavigating = false; // Re-enable navigation after the route is popped
      });
    });
  }

  // Update user location in Firestore
  Future<void> _updateUserLocation(LatLng location) async {
    final user = FirebaseAuth.instance.currentUser;
    if (user == null) return;

    await FirebaseFirestore.instance
        .collection('UserLocations')
        .doc(user.uid)
        .set({
      'latitude': location.latitude,
      'longitude': location.longitude,
      'timestamp': DateTime.now(),
    });
  }

  // Listen for real-time location updates from other users in the space
  void _listenForLocationUpdates() {
    if (_activeSpaceId.isEmpty) {
      print("⚠️ Active space ID is empty. Cannot listen for location updates.");
      return;
    }

<<<<<<< HEAD
    _locationUpdatesSubscription?.cancel(); // Cancel existing listener
    _locationUpdatesSubscription =
        _getSpaceMembersLocations(_activeSpaceId).listen((snapshot) async {
      final updatedMarkers = <Marker>{};

      // Preserve existing PWD-friendly and nearby places markers
      final existingMarkers = _markers
          .where((marker) => !marker.markerId.value.startsWith('user_'));

      for (final doc in snapshot.docs) {
        final data = doc.data() as Map<String, dynamic>;
        final lat = data['latitude'];
        final lng = data['longitude'];
        final userId = doc.id;

        // Fetch the user's profile data
        final userDoc = await FirebaseFirestore.instance
            .collection('Users')
            .doc(userId)
            .get();
        final username = userDoc['username'];
        final profilePictureUrl =
            userDoc.data()?['profilePicture'] ?? ''; // Handle missing field

        print("🟢 Fetched user data for $username: $profilePictureUrl");

        // Create a custom marker icon with the profile picture
        BitmapDescriptor customIcon;
        if (profilePictureUrl != null && profilePictureUrl.isNotEmpty) {
          try {
            customIcon = await _createCustomMarkerIcon(profilePictureUrl);
          } catch (e) {
            print("❌ Error creating custom marker for $username: $e");
            customIcon = await BitmapDescriptor.fromAssetImage(
              const ImageConfiguration(size: Size(24, 24)),
              'assets/images/others/default_profile.png',
            );
          }
        } else {
          // Use a default icon if no profile picture is available
=======
  _locationUpdatesSubscription?.cancel(); // Cancel existing listener
  _locationUpdatesSubscription =
      _getSpaceMembersLocations(_activeSpaceId).listen((snapshot) async {
    final updatedMarkers = <Marker>{};

    // Preserve existing PWD-friendly and nearby places markers
    final existingMarkers = _markers
        .where((marker) => !marker.markerId.value.startsWith('user_'));

    for (final doc in snapshot.docs) {
      final data = doc.data() as Map<String, dynamic>;
      final lat = data['latitude'];
      final lng = data['longitude'];
      final userId = doc.id;

      // Fetch the user's profile data
      final userDoc = await FirebaseFirestore.instance
          .collection('Users')
          .doc(userId)
          .get();
      final username = userDoc['username'];
      final profilePictureUrl = userDoc.data()?['profilePicture'] ?? ''; // Handle missing field

      print("🟢 Fetched user data for $username: $profilePictureUrl");

      // Determine if this marker is selected
      final isSelected = userId == _selectedUserId;

      // Create a custom marker icon with the profile picture
      BitmapDescriptor customIcon;
      if (profilePictureUrl != null && profilePictureUrl.isNotEmpty) {
        try {
          customIcon = await _createCustomMarkerIcon(profilePictureUrl, isSelected: isSelected);
        } catch (e) {
          print("❌ Error creating custom marker for $username: $e");
>>>>>>> 485682b6
          customIcon = await BitmapDescriptor.fromAssetImage(
            const ImageConfiguration(size: Size(24, 24)),
            'assets/images/others/default_profile.png',
          );
        }

        // Add the custom marker
        updatedMarkers.add(
          Marker(
            markerId: MarkerId('user_$userId'),
            position: LatLng(lat, lng),
            infoWindow: InfoWindow(title: username),
            icon: customIcon,
          ),
        );
      }

<<<<<<< HEAD
      print("🟢 Updated ${updatedMarkers.length} user markers.");
      setState(() {
        _markers = existingMarkers.toSet().union(updatedMarkers);
      });
=======
      // Add the custom marker
      updatedMarkers.add(
  Marker(
    markerId: MarkerId('user_$userId'),
    position: LatLng(lat, lng),
    infoWindow: InfoWindow(title: username),
    icon: customIcon,
    onTap: () => _onMarkerTapped(MarkerId('user_$userId')),
  ),
);
}

    print("🟢 Updated ${updatedMarkers.length} user markers.");
    setState(() {
      _markers = existingMarkers.toSet().union(updatedMarkers);
>>>>>>> 485682b6
    });
  }

void _onMarkerTapped(MarkerId markerId) {
  if (markerId.value.startsWith('pwd_')) {
    // Handle PWD-friendly location marker tap
    final location = pwdFriendlyLocations.firstWhere(
      (loc) => loc["name"] == markerId.value.replaceFirst('pwd_', ''),
    );

    showDialog(
      context: context,
      builder: (context) {
        return AlertDialog(
          title: Text(location["name"]),
          content: Text(location["details"]),
          actions: [
            TextButton(
              onPressed: () => Navigator.pop(context),
              child: const Text("Close"),
            ),
          ],
        );
      },
    );
  } else if (markerId.value.startsWith('user_')) {
    // Handle user marker tap
    final userId = markerId.value.replaceFirst('user_', ''); // Extract user ID from marker ID
    setState(() {
      _selectedUserId = userId; // Update the selected user ID
    });
    _listenForLocationUpdates(); // Refresh markers to update the selected state
  }
}

  // Fetch real-time location updates for members in the active space
  Stream<QuerySnapshot> _getSpaceMembersLocations(String spaceId) {
    if (spaceId.isEmpty) {
      return const Stream.empty(); // Return an empty stream if spaceId is empty
    }

    return FirebaseFirestore.instance
        .collection('Spaces')
        .doc(spaceId)
        .snapshots()
        .asyncMap((spaceSnapshot) async {
      final members = List<String>.from(spaceSnapshot['members']);
      return FirebaseFirestore.instance
          .collection('UserLocations')
          .where(FieldPath.documentId, whereIn: members)
          .snapshots();
    }).asyncExpand((event) => event);
  }

<<<<<<< HEAD
  Future<BitmapDescriptor> _createCustomMarkerIcon(String imageUrl) async {
    print("🟢 Creating custom marker icon for: $imageUrl");

    try {
      // Fetch the profile picture
      final response = await http.get(Uri.parse(imageUrl));
      if (response.statusCode != 200) {
        print("❌ Failed to load image: ${response.statusCode}");
        throw Exception('Failed to load image');
      }

      // Decode the image
      final bytes = response.bodyBytes;
      final codec = await ui.instantiateImageCodec(bytes);
      final frame = await codec.getNextFrame();
      final image = frame.image;

      // Create a circular avatar
      final pictureRecorder = ui.PictureRecorder();
      final canvas = Canvas(pictureRecorder);
      final paint = Paint()..color = Colors.white;
      final radius = 50.0; // Adjust the size of the circle

      // Draw the circle
      canvas.drawCircle(Offset(radius, radius), radius, paint);

      // Clip the image to a circle
      final clipPath = Path()
        ..addOval(
            Rect.fromCircle(center: Offset(radius, radius), radius: radius));
      canvas.clipPath(clipPath);

      // Draw the image inside the circle
      canvas.drawImageRect(
        image,
        Rect.fromLTWH(0, 0, image.width.toDouble(), image.height.toDouble()),
        Rect.fromCircle(center: Offset(radius, radius), radius: radius),
        Paint(),
      );

      // Convert the canvas to an image
      final picture = pictureRecorder.endRecording();
      final imageMarker =
          await picture.toImage((radius * 2).toInt(), (radius * 2).toInt());
      final byteData =
          await imageMarker.toByteData(format: ui.ImageByteFormat.png);
=======
  Future<BitmapDescriptor> _createCustomMarkerIcon(String imageUrl, {bool isSelected = false}) async {
  print("🟢 Creating custom marker icon for: $imageUrl (isSelected: $isSelected)");

  try {
    // Fetch the profile picture
    final response = await http.get(Uri.parse(imageUrl));
    if (response.statusCode != 200) {
      print("❌ Failed to load image: ${response.statusCode}");
      throw Exception('Failed to load image');
    }

    // Decode the profile picture
    final profileBytes = response.bodyBytes;
    final profileCodec = await ui.instantiateImageCodec(profileBytes);
    final profileFrame = await profileCodec.getNextFrame();
    final profileImage = profileFrame.image;

    // Load the appropriate marker shape asset
    final markerShapeAsset = isSelected
        ? 'assets/images/others/marker_shape_selected.png'
        : 'assets/images/others/marker_shape.png';
    final markerShapeBytes = await rootBundle.load(markerShapeAsset);
    final markerShapeCodec = await ui.instantiateImageCodec(markerShapeBytes.buffer.asUint8List());
    final markerShapeFrame = await markerShapeCodec.getNextFrame();
    final markerShapeImage = markerShapeFrame.image;

    // Create a canvas to draw the combined image
    final pictureRecorder = ui.PictureRecorder();
    final canvas = Canvas(pictureRecorder);

    // Define the size of the marker
    final markerWidth = markerShapeImage.width.toDouble();
    final markerHeight = markerShapeImage.height.toDouble();

    // Draw the marker shape
    canvas.drawImage(markerShapeImage, Offset.zero, Paint());

    // Draw the profile picture inside the marker shape
    final profileSize = 100.0; // Adjust the size of the profile picture
    final profileOffset = Offset(
      (markerWidth - profileSize) / 1.8, // Center horizontally
      11, // Adjust vertical position
    );

    // Clip the profile picture to a circle
    final clipPath = Path()
      ..addOval(Rect.fromCircle(
        center: Offset(profileOffset.dx + profileSize / 2, profileOffset.dy + profileSize / 2),
        radius: profileSize / 2,
      ));
    canvas.clipPath(clipPath);

    // Draw the profile picture
    canvas.drawImageRect(
      profileImage,
      Rect.fromLTWH(0, 0, profileImage.width.toDouble(), profileImage.height.toDouble()),
      Rect.fromLTWH(profileOffset.dx, profileOffset.dy, profileSize, profileSize),
      Paint(),
    );

    // Convert the canvas to an image
    final picture = pictureRecorder.endRecording();
    final imageMarker = await picture.toImage(markerWidth.toInt(), markerHeight.toInt());
    final byteData = await imageMarker.toByteData(format: ui.ImageByteFormat.png);
>>>>>>> 485682b6

      if (byteData == null) {
        print("❌ Failed to convert image to bytes");
        throw Exception('Failed to convert image to bytes');
      }

      // Create the custom marker icon
      print("🟢 Custom marker icon created successfully");
      return BitmapDescriptor.fromBytes(byteData.buffer.asUint8List());
    } catch (e) {
      print("❌ Error creating custom marker icon: $e");
      throw Exception('Failed to create custom marker icon: $e');
    }
  }

  Future<bool> _onWillPop() async {
    // Show confirmation dialog
    return await showDialog(
          context: context,
          builder: (context) {
            return AlertDialog(
              title: const Text('Confirm Exit'),
              content: const Text('Do you really want to exit?'),
              actions: [
                TextButton(
                  onPressed: () =>
                      Navigator.of(context).pop(false), // Do not exit
                  child: const Text('No'),
                ),
                TextButton(
                  onPressed: () => Navigator.of(context).pop(true), // Exit
                  child: const Text('Yes'),
                ),
              ],
            );
          },
        ) ??
        false; // Return false if dialog is dismissed
  }

  void _onMapCreated(GoogleMapController controller) {
    _mapController = controller;
  }

  Future<BitmapDescriptor> _getCustomIcon() async {
    return await BitmapDescriptor.fromAssetImage(
      const ImageConfiguration(
          size: Size(24, 24)), // Match the resized image dimensions
      'assets/images/others/accessabilitylogo.png',
    );
  }

  Future<Set<Marker>> _createMarkers() async {
  final customIcon = await _getCustomIcon();
  return pwdFriendlyLocations.map((location) {
    return Marker(
      markerId: MarkerId("pwd_${location["name"]}"), // Add prefix for PWD-friendly markers
      position: LatLng(location["latitude"], location["longitude"]),
      infoWindow: InfoWindow(
        title: location["name"],
        snippet: location["details"],
      ),
      icon: customIcon,
      onTap: () => _onMarkerTapped(MarkerId("pwd_${location["name"]}")),
    );
  }).toSet();
}



  Set<Polygon> _createPolygons() {
    final Set<Polygon> polygons = {};

    for (var location in pwdFriendlyLocations) {
      final LatLng center = LatLng(location["latitude"], location["longitude"]);

      // Create a small circular area around the location
      final List<LatLng> points = [];
      for (double angle = 0; angle <= 360; angle += 10) {
        final double radians = angle * (3.141592653589793 / 180);
        final double latOffset = 0.0005 * cos(radians); // Adjust for size
        final double lngOffset = 0.0005 * sin(radians); // Adjust for size
        points.add(
            LatLng(center.latitude + latOffset, center.longitude + lngOffset));
      }

      polygons.add(
        Polygon(
          polygonId: PolygonId(location["name"]),
          points: points,
          strokeColor: Colors.green,
          fillColor: Colors.green.withOpacity(0.2),
          strokeWidth: 2,
        ),
      );
    }

    return polygons;
  }

  Future<void> _fetchNearbyPlaces(String placeType) async {
    if (_currentLocation == null) {
      print("🚨 Current position is null, cannot fetch nearby places.");
      return;
    }

    String type;
    Color color;
    String iconPath;

    switch (placeType) {
      case 'Hotel':
        type = 'hotels';
        color = Colors.pink;
        iconPath = 'assets/images/others/hotel.png';
        break;
      case 'Restaurant':
        type = 'restaurant';
        color = Colors.blue;
        iconPath = 'assets/images/others/restaurant.png';
        break;
      case 'Bus':
        type = 'bus_station';
        color = Colors.blue;
        iconPath = 'assets/images/others/bus-school.png';
        break;
      case 'Shopping':
        type = 'shopping_mall';
        color = Colors.yellow;
        iconPath = 'assets/images/others/shopping-mall.png';
        break;
      case 'Groceries':
        type = 'grocery_or_supermarket';
        color = Colors.orange;
        iconPath = 'assets/images/others/grocery.png';
        break;
      default:
        print("⚠️ Selected category is not recognized.");
        return;
    }

    final String url =
        "https://maps.googleapis.com/maps/api/place/nearbysearch/json?"
        "location=${_currentLocation!.latitude},${_currentLocation!.longitude}"
        "&radius=1500&type=$type&key=$_apiKey"; // Use the appropriate type

    print("🔵 Fetching nearby $placeType: $url");

    final response = await http.get(Uri.parse(url));

    if (response.statusCode == 200) {
      final data = json.decode(response.body);
      print("🟢 API Response: ${data.toString()}");

      final List<dynamic> places = data["results"];

      final Set<Marker> nearbyMarkers = {};
      final Set<Circle> nearbyCircles = {};

      for (var place in places) {
        final lat = place["geometry"]["location"]["lat"];
        final lng = place["geometry"]["location"]["lng"];
        final name = place["name"];
        LatLng position = LatLng(lat, lng);

        // Add Marker with custom icon
        BitmapDescriptor icon = await BitmapDescriptor.fromAssetImage(
          const ImageConfiguration(size: Size(24, 24)),
          iconPath,
        );

        // Add Marker
        nearbyMarkers.add(
          Marker(
            markerId: MarkerId(name),
            position: position,
            infoWindow: InfoWindow(title: name),
            icon: icon,
          ),
        );

        // Add Circle with custom color
        nearbyCircles.add(
          Circle(
            circleId: CircleId(name),
            center: position,
            radius: 30, // Adjust size as needed
            strokeWidth: 2,
            strokeColor: color, // Custom stroke color
            fillColor: color.withOpacity(0.5), // Transparent effect
          ),
        );

        print("📍 Added Marker & Circle for: $name at ($lat, $lng)");
      }

      // Preserve existing PWD markers
      final Set<Marker> allMarkers = {};
      allMarkers.addAll(
          _markers.where((marker) => marker.markerId.value.startsWith("pwd_")));
      allMarkers.addAll(nearbyMarkers);

      setState(() {
        _markers.clear();
        _markers.addAll(allMarkers);
        _circles.clear();
        _circles.addAll(nearbyCircles);
      });

      // Adjust the camera to fit all markers
      if (_mapController != null && allMarkers.isNotEmpty) {
        final bounds = _getLatLngBounds(
            allMarkers.map((marker) => marker.position).toList());
        _mapController!
            .animateCamera(CameraUpdate.newLatLngBounds(bounds, 100));
        print("🎯 Adjusted camera to fit ${allMarkers.length} markers.");
      } else {
        print("⚠️ No bounds to adjust camera.");
      }
    } else {
      print("❌ HTTP Request Failed: ${response.statusCode}");
    }
  }

// Helper function to calculate bounds
  LatLngBounds _getLatLngBounds(List<LatLng> locations) {
    double south = locations.first.latitude;
    double north = locations.first.latitude;
    double west = locations.first.longitude;
    double east = locations.first.longitude;

    for (var loc in locations) {
      if (loc.latitude < south) south = loc.latitude;
      if (loc.latitude > north) north = loc.latitude;
      if (loc.longitude < west) west = loc.longitude;
      if (loc.longitude > east) east = loc.longitude;
    }

    print("📌 Camera Bounds: SW($south, $west) - NE($north, $east)");

    return LatLngBounds(
      southwest: LatLng(south, west),
      northeast: LatLng(north, east),
    );
  }

  void _showTutorial() {
    WidgetsBinding.instance.addPostFrameCallback((_) {
      List<TargetFocus> targets = [];
      targets.add(TargetFocus(
        identify: "inboxTarget",
        keyTarget: inboxKey,
        contents: [
          TargetContent(
            align: ContentAlign.bottom,
            child: Container(
              color: Colors.transparent, // Set a background color
              child: const Column(
                mainAxisSize: MainAxisSize.min,
                crossAxisAlignment: CrossAxisAlignment.start,
                children: [
                  Text(
                    "This is your inbox.",
                    style: TextStyle(
                        fontWeight: FontWeight.bold,
                        fontSize: 20.0,
                        color: Colors.white),
                  ),
                  Padding(
                    padding: EdgeInsets.only(top: 10.0),
                    child: Text(
                      "Tap here to view your messages.",
                      style: TextStyle(color: Colors.white),
                    ),
                  ),
                ],
              ),
            ),
          ),
        ],
      ));

      targets.add(TargetFocus(
        identify: "settingsTarget",
        keyTarget: settingsKey,
        contents: [
          TargetContent(
            align: ContentAlign.bottom,
            child: Container(
              color: Colors.transparent, // Set a background color
              child: const Column(
                mainAxisSize: MainAxisSize.min,
                crossAxisAlignment: CrossAxisAlignment.start,
                children: [
                  Text(
                    "This is the settings button.",
                    style: TextStyle(
                        fontWeight: FontWeight.bold,
                        fontSize: 20.0,
                        color: Colors.white),
                  ),
                  Padding(
                    padding: EdgeInsets.only(top: 10.0),
                    child: Text(
                      "Tap here to access settings.",
                      style: TextStyle(color: Colors.white),
                    ),
                  ),
                ],
              ),
            ),
          ),
        ],
      ));

      targets.add(TargetFocus(
        identify: "locationTarget",
        keyTarget: locationKey,
        contents: [
          TargetContent(
            align: ContentAlign.top,
            child: Container(
              color: Colors.transparent,
              child: const Column(
                mainAxisSize: MainAxisSize.min,
                crossAxisAlignment: CrossAxisAlignment.start,
                children: [
                  Text(
                    "This is the location button.",
                    style: TextStyle(
                        fontWeight: FontWeight.bold,
                        fontSize: 20.0,
                        color: Colors.white),
                  ),
                  Padding(
                    padding: EdgeInsets.only(top: 10.0),
                    child: Text(
                      "Tap here to view your location.",
                      style: TextStyle(color: Colors.white),
                    ),
                  ),
                ],
              ),
            ),
          ),
        ],
      ));

      targets.add(TargetFocus(
        identify: "youTarget",
        keyTarget: youKey,
        contents: [
          TargetContent(
            align: ContentAlign.top,
            child: Container(
              color: Colors.transparent,
              child: const Column(
                mainAxisSize: MainAxisSize.min,
                crossAxisAlignment: CrossAxisAlignment.start,
                children: [
                  Text(
                    "This is the 'Favorite' button.",
                    style: TextStyle(
                        fontWeight: FontWeight.bold,
                        fontSize: 20.0,
                        color: Colors.white),
                  ),
                  Padding(
                    padding: EdgeInsets.only(top: 10.0),
                    child: Text(
                      "Tap here to view your favorites.",
                      style: TextStyle(color: Colors.white),
                    ),
                  ),
                ],
              ),
            ),
          ),
        ],
      ));

      // Security Target
      targets.add(TargetFocus(
        identify: "securityTarget",
        keyTarget: securityKey,
        contents: [
          TargetContent(
            align: ContentAlign.top,
            child: Container(
              color: Colors.transparent,
              child: const Column(
                mainAxisSize: MainAxisSize.min,
                crossAxisAlignment: CrossAxisAlignment.start,
                children: [
                  Text(
                    "This is the safety button.",
                    style: TextStyle(
                        fontWeight: FontWeight.bold,
                        fontSize: 20.0,
                        color: Colors.white),
                  ),
                  Padding(
                    padding: EdgeInsets.only(top: 10.0),
                    child: Text(
                      "Tap here to view safety settings.",
                      style: TextStyle(color: Colors.white),
                    ),
                  ),
                ],
              ),
            ),
          ),
        ],
      ));

      TutorialCoachMark(
        targets: targets,
        colorShadow: Colors.black,
        textSkip: "SKIP",
        paddingFocus: 10,
        opacityShadow: 0.8,
        onFinish: () {
          print("Tutorial finished");
        },
        onClickTarget: (target) {
          print('Clicked on target: $target');
        },
        onSkip: () {
          print("Tutorial skipped");
          return true; // Return a boolean value
        },
      ).show(context: context);
    });
  }

  // Get user location and update it in Firestore
  Future<void> _getUserLocation() async {
    bool serviceEnabled;
    PermissionStatus permissionGranted;

    // Check if GPS is enabled
    serviceEnabled = await _location.serviceEnabled();
    if (!serviceEnabled) {
      serviceEnabled = await _location.requestService();
      if (!serviceEnabled) return;
    }

    // Check for permissions
    permissionGranted = await _location.hasPermission();
    if (permissionGranted == PermissionStatus.denied) {
      permissionGranted = await _location.requestPermission();
      if (permissionGranted != PermissionStatus.granted) return;
    }

    // Get location
    _location.onLocationChanged.listen((LocationData locationData) {
      final newLocation =
          LatLng(locationData.latitude!, locationData.longitude!);

      // Only update if the location has changed significantly
      if (_lastLocation == null ||
          _lastLocation!.latitude != locationData.latitude ||
          _lastLocation!.longitude != locationData.longitude) {
        setState(() {
          _currentLocation = newLocation;
        });

        // Update the user's location in Firestore
        _updateUserLocation(newLocation);
        _lastLocation = locationData; // Store LocationData directly
      }
    });
  }

  // Update the active space ID
  void _updateActiveSpaceId(String spaceId) {
    if (spaceId.isEmpty) {
      print("⚠️ Cannot update active space ID: spaceId is empty.");
      return;
    }

    setState(() {
      _activeSpaceId = spaceId;
    });

    // Start listening for location updates for the new space
    _listenForLocationUpdates();
  }

  @override
  Widget build(BuildContext context) {
    return BlocBuilder<UserBloc, UserState>(
      builder: (context, userState) {
        print('BlocBuilder triggered with state: $userState');
        if (userState is UserLoading) {
          print('Userstate is : ${userState}');
          return Center(child: CircularProgressIndicator());
        } else if (userState is UserError) {
          print('Userstate is : ${userState}');
          return Center(
            child: Column(
              mainAxisAlignment: MainAxisAlignment.center,
              children: [
                Text('Error: ${userState.message}'),
                ElevatedButton(
                  onPressed: () {
                    context.read<UserBloc>().add(FetchUserData()); // Retry
                  },
                  child: const Text('Retry'),
                ),
              ],
            ),
          );
        } else if (userState is UserLoaded) {
          print('Userstate is : ${userState}');
          final user = userState.user;
          return WillPopScope(
            onWillPop: _onWillPop,
            child: Scaffold(
              body: Stack(
                children: [
                  GoogleMap(
                    initialCameraPosition: CameraPosition(
                      target:
                          _currentLocation ?? const LatLng(16.0430, 120.3333),
                      zoom: 14,
                    ),
                    myLocationEnabled: true,
                    myLocationButtonEnabled: true,
                    markers: _markers,
                    onMapCreated: _onMapCreated,
                    polygons: _createPolygons(),
                  ),
                  Topwidgets(
                    inboxKey: inboxKey,
                    settingsKey: settingsKey,
                    onCategorySelected: (selectedType) {
                      _fetchNearbyPlaces(selectedType);
                    },
                    onOverlayChange: (isVisible) {
                      setState(() {
                        if (isVisible) {}
                      });
                    },
                    onSpaceSelected: _updateActiveSpaceId,
                  ),
                  if (_currentIndex == 0)
                    BottomWidgets(
                      key: ValueKey(_activeSpaceId),
                      scrollController: ScrollController(),
                      activeSpaceId: _activeSpaceId,
                      onCategorySelected: _fetchNearbyPlaces,
                    ),
                  if (_currentIndex == 1) const FavoriteWidget(),
                  if (_currentIndex == 2) const SafetyAssistWidget(),
                ],
              ),
              bottomNavigationBar: Accessabilityfooter(
                securityKey: securityKey,
                locationKey: locationKey,
                youKey: youKey,
                onOverlayChange: (isVisible) {
                  setState(() {});
                },
                onTap: (index) {
                  setState(() {
                    _currentIndex = index;
                  });
                },
              ),
            ),
          );
        } else {
          print('Userstate is : ${userState}');
          return const Center(child: Text('No user data available'));
        }
      },
    );
  }
}

enum OverlayPosition { top, bottom }<|MERGE_RESOLUTION|>--- conflicted
+++ resolved
@@ -92,23 +92,24 @@
       });
     });
 
-    @override
-    void didChangeDependencies() {
-      super.didChangeDependencies();
-      print('GPS Screen didChangeDependencies called');
-    }
-
-    @override
-    void didUpdateWidget(GpsScreen oldWidget) {
-      super.didUpdateWidget(oldWidget);
-      print('GPS Screen didUpdateWidget called');
-    }
-
-    @override
-    void dispose() {
-      _locationUpdatesSubscription?.cancel(); // Cancel location updates
-      super.dispose();
-    }
+
+@override
+void didChangeDependencies() {
+  super.didChangeDependencies();
+  print('GPS Screen didChangeDependencies called');
+}
+
+@override
+void didUpdateWidget(GpsScreen oldWidget) {
+  super.didUpdateWidget(oldWidget);
+  print('GPS Screen didUpdateWidget called');
+}
+
+   @override
+void dispose() {
+  _locationUpdatesSubscription?.cancel(); // Cancel location updates
+  super.dispose();
+}
 
     // Check if onboarding is completed before showing the tutorial
     WidgetsBinding.instance.addPostFrameCallback((_) {
@@ -154,53 +155,11 @@
 
   // Listen for real-time location updates from other users in the space
   void _listenForLocationUpdates() {
-    if (_activeSpaceId.isEmpty) {
-      print("⚠️ Active space ID is empty. Cannot listen for location updates.");
-      return;
-    }
-
-<<<<<<< HEAD
-    _locationUpdatesSubscription?.cancel(); // Cancel existing listener
-    _locationUpdatesSubscription =
-        _getSpaceMembersLocations(_activeSpaceId).listen((snapshot) async {
-      final updatedMarkers = <Marker>{};
-
-      // Preserve existing PWD-friendly and nearby places markers
-      final existingMarkers = _markers
-          .where((marker) => !marker.markerId.value.startsWith('user_'));
-
-      for (final doc in snapshot.docs) {
-        final data = doc.data() as Map<String, dynamic>;
-        final lat = data['latitude'];
-        final lng = data['longitude'];
-        final userId = doc.id;
-
-        // Fetch the user's profile data
-        final userDoc = await FirebaseFirestore.instance
-            .collection('Users')
-            .doc(userId)
-            .get();
-        final username = userDoc['username'];
-        final profilePictureUrl =
-            userDoc.data()?['profilePicture'] ?? ''; // Handle missing field
-
-        print("🟢 Fetched user data for $username: $profilePictureUrl");
-
-        // Create a custom marker icon with the profile picture
-        BitmapDescriptor customIcon;
-        if (profilePictureUrl != null && profilePictureUrl.isNotEmpty) {
-          try {
-            customIcon = await _createCustomMarkerIcon(profilePictureUrl);
-          } catch (e) {
-            print("❌ Error creating custom marker for $username: $e");
-            customIcon = await BitmapDescriptor.fromAssetImage(
-              const ImageConfiguration(size: Size(24, 24)),
-              'assets/images/others/default_profile.png',
-            );
-          }
-        } else {
-          // Use a default icon if no profile picture is available
-=======
+  if (_activeSpaceId.isEmpty) {
+    print("⚠️ Active space ID is empty. Cannot listen for location updates.");
+    return;
+  }
+
   _locationUpdatesSubscription?.cancel(); // Cancel existing listener
   _locationUpdatesSubscription =
       _getSpaceMembersLocations(_activeSpaceId).listen((snapshot) async {
@@ -236,30 +195,19 @@
           customIcon = await _createCustomMarkerIcon(profilePictureUrl, isSelected: isSelected);
         } catch (e) {
           print("❌ Error creating custom marker for $username: $e");
->>>>>>> 485682b6
           customIcon = await BitmapDescriptor.fromAssetImage(
             const ImageConfiguration(size: Size(24, 24)),
             'assets/images/others/default_profile.png',
           );
         }
-
-        // Add the custom marker
-        updatedMarkers.add(
-          Marker(
-            markerId: MarkerId('user_$userId'),
-            position: LatLng(lat, lng),
-            infoWindow: InfoWindow(title: username),
-            icon: customIcon,
-          ),
+      } else {
+        // Use a default icon if no profile picture is available
+        customIcon = await BitmapDescriptor.fromAssetImage(
+          const ImageConfiguration(size: Size(24, 24)),
+          'assets/images/others/default_profile.png',
         );
       }
 
-<<<<<<< HEAD
-      print("🟢 Updated ${updatedMarkers.length} user markers.");
-      setState(() {
-        _markers = existingMarkers.toSet().union(updatedMarkers);
-      });
-=======
       // Add the custom marker
       updatedMarkers.add(
   Marker(
@@ -275,9 +223,9 @@
     print("🟢 Updated ${updatedMarkers.length} user markers.");
     setState(() {
       _markers = existingMarkers.toSet().union(updatedMarkers);
->>>>>>> 485682b6
     });
-  }
+  });
+}
 
 void _onMarkerTapped(MarkerId markerId) {
   if (markerId.value.startsWith('pwd_')) {
@@ -330,54 +278,6 @@
     }).asyncExpand((event) => event);
   }
 
-<<<<<<< HEAD
-  Future<BitmapDescriptor> _createCustomMarkerIcon(String imageUrl) async {
-    print("🟢 Creating custom marker icon for: $imageUrl");
-
-    try {
-      // Fetch the profile picture
-      final response = await http.get(Uri.parse(imageUrl));
-      if (response.statusCode != 200) {
-        print("❌ Failed to load image: ${response.statusCode}");
-        throw Exception('Failed to load image');
-      }
-
-      // Decode the image
-      final bytes = response.bodyBytes;
-      final codec = await ui.instantiateImageCodec(bytes);
-      final frame = await codec.getNextFrame();
-      final image = frame.image;
-
-      // Create a circular avatar
-      final pictureRecorder = ui.PictureRecorder();
-      final canvas = Canvas(pictureRecorder);
-      final paint = Paint()..color = Colors.white;
-      final radius = 50.0; // Adjust the size of the circle
-
-      // Draw the circle
-      canvas.drawCircle(Offset(radius, radius), radius, paint);
-
-      // Clip the image to a circle
-      final clipPath = Path()
-        ..addOval(
-            Rect.fromCircle(center: Offset(radius, radius), radius: radius));
-      canvas.clipPath(clipPath);
-
-      // Draw the image inside the circle
-      canvas.drawImageRect(
-        image,
-        Rect.fromLTWH(0, 0, image.width.toDouble(), image.height.toDouble()),
-        Rect.fromCircle(center: Offset(radius, radius), radius: radius),
-        Paint(),
-      );
-
-      // Convert the canvas to an image
-      final picture = pictureRecorder.endRecording();
-      final imageMarker =
-          await picture.toImage((radius * 2).toInt(), (radius * 2).toInt());
-      final byteData =
-          await imageMarker.toByteData(format: ui.ImageByteFormat.png);
-=======
   Future<BitmapDescriptor> _createCustomMarkerIcon(String imageUrl, {bool isSelected = false}) async {
   print("🟢 Creating custom marker icon for: $imageUrl (isSelected: $isSelected)");
 
@@ -442,21 +342,20 @@
     final picture = pictureRecorder.endRecording();
     final imageMarker = await picture.toImage(markerWidth.toInt(), markerHeight.toInt());
     final byteData = await imageMarker.toByteData(format: ui.ImageByteFormat.png);
->>>>>>> 485682b6
-
-      if (byteData == null) {
-        print("❌ Failed to convert image to bytes");
-        throw Exception('Failed to convert image to bytes');
-      }
-
-      // Create the custom marker icon
-      print("🟢 Custom marker icon created successfully");
-      return BitmapDescriptor.fromBytes(byteData.buffer.asUint8List());
-    } catch (e) {
-      print("❌ Error creating custom marker icon: $e");
-      throw Exception('Failed to create custom marker icon: $e');
-    }
-  }
+
+    if (byteData == null) {
+      print("❌ Failed to convert image to bytes");
+      throw Exception('Failed to convert image to bytes');
+    }
+
+    // Create the custom marker icon
+    print("🟢 Custom marker icon created successfully");
+    return BitmapDescriptor.fromBytes(byteData.buffer.asUint8List());
+  } catch (e) {
+    print("❌ Error creating custom marker icon: $e");
+    throw Exception('Failed to create custom marker icon: $e');
+  }
+}
 
   Future<bool> _onWillPop() async {
     // Show confirmation dialog
@@ -804,7 +703,7 @@
                 crossAxisAlignment: CrossAxisAlignment.start,
                 children: [
                   Text(
-                    "This is the 'Favorite' button.",
+                    "This is the 'You' button.",
                     style: TextStyle(
                         fontWeight: FontWeight.bold,
                         fontSize: 20.0,
@@ -813,7 +712,7 @@
                   Padding(
                     padding: EdgeInsets.only(top: 10.0),
                     child: Text(
-                      "Tap here to view your favorites.",
+                      "Tap here to view your profile.",
                       style: TextStyle(color: Colors.white),
                     ),
                   ),
@@ -838,7 +737,7 @@
                 crossAxisAlignment: CrossAxisAlignment.start,
                 children: [
                   Text(
-                    "This is the safety button.",
+                    "This is the security button.",
                     style: TextStyle(
                         fontWeight: FontWeight.bold,
                         fontSize: 20.0,
@@ -847,7 +746,7 @@
                   Padding(
                     padding: EdgeInsets.only(top: 10.0),
                     child: Text(
-                      "Tap here to view safety settings.",
+                      "Tap here to view security settings.",
                       style: TextStyle(color: Colors.white),
                     ),
                   ),
@@ -880,42 +779,42 @@
 
   // Get user location and update it in Firestore
   Future<void> _getUserLocation() async {
-    bool serviceEnabled;
-    PermissionStatus permissionGranted;
-
-    // Check if GPS is enabled
-    serviceEnabled = await _location.serviceEnabled();
-    if (!serviceEnabled) {
-      serviceEnabled = await _location.requestService();
-      if (!serviceEnabled) return;
-    }
-
-    // Check for permissions
-    permissionGranted = await _location.hasPermission();
-    if (permissionGranted == PermissionStatus.denied) {
-      permissionGranted = await _location.requestPermission();
-      if (permissionGranted != PermissionStatus.granted) return;
-    }
-
-    // Get location
-    _location.onLocationChanged.listen((LocationData locationData) {
-      final newLocation =
-          LatLng(locationData.latitude!, locationData.longitude!);
-
-      // Only update if the location has changed significantly
-      if (_lastLocation == null ||
-          _lastLocation!.latitude != locationData.latitude ||
-          _lastLocation!.longitude != locationData.longitude) {
-        setState(() {
-          _currentLocation = newLocation;
-        });
-
-        // Update the user's location in Firestore
-        _updateUserLocation(newLocation);
-        _lastLocation = locationData; // Store LocationData directly
-      }
-    });
-  }
+  bool serviceEnabled;
+  PermissionStatus permissionGranted;
+
+  // Check if GPS is enabled
+  serviceEnabled = await _location.serviceEnabled();
+  if (!serviceEnabled) {
+    serviceEnabled = await _location.requestService();
+    if (!serviceEnabled) return;
+  }
+
+  // Check for permissions
+  permissionGranted = await _location.hasPermission();
+  if (permissionGranted == PermissionStatus.denied) {
+    permissionGranted = await _location.requestPermission();
+    if (permissionGranted != PermissionStatus.granted) return;
+  }
+
+  // Get location
+  _location.onLocationChanged.listen((LocationData locationData) {
+
+    final newLocation = LatLng(locationData.latitude!, locationData.longitude!);
+
+    // Only update if the location has changed significantly
+    if (_lastLocation == null ||
+        _lastLocation!.latitude != locationData.latitude ||
+        _lastLocation!.longitude != locationData.longitude) {
+      setState(() {
+        _currentLocation = newLocation;
+      });
+
+      // Update the user's location in Firestore
+      _updateUserLocation(newLocation);
+      _lastLocation = locationData; // Store LocationData directly
+    }
+  });
+}
 
   // Update the active space ID
   void _updateActiveSpaceId(String spaceId) {
@@ -932,96 +831,95 @@
     _listenForLocationUpdates();
   }
 
-  @override
-  Widget build(BuildContext context) {
-    return BlocBuilder<UserBloc, UserState>(
-      builder: (context, userState) {
-        print('BlocBuilder triggered with state: $userState');
-        if (userState is UserLoading) {
-          print('Userstate is : ${userState}');
-          return Center(child: CircularProgressIndicator());
-        } else if (userState is UserError) {
-          print('Userstate is : ${userState}');
-          return Center(
-            child: Column(
-              mainAxisAlignment: MainAxisAlignment.center,
+@override
+Widget build(BuildContext context) {
+  return BlocBuilder<UserBloc, UserState>(
+    builder: (context, userState) {
+      print('BlocBuilder triggered with state: $userState');
+      if (userState is UserLoading) {
+        print('Userstate is : ${userState}');
+        return Center(child: CircularProgressIndicator());
+      } else if (userState is UserError) {
+        print('Userstate is : ${userState}');
+        return Center(
+          child: Column(
+            mainAxisAlignment: MainAxisAlignment.center,
+            children: [
+              Text('Error: ${userState.message}'),
+              ElevatedButton(
+                onPressed: () {
+                  context.read<UserBloc>().add(FetchUserData()); // Retry
+                },
+                child: const Text('Retry'),
+              ),
+            ],
+          ),
+        );
+      } else if (userState is UserLoaded) {
+        print('Userstate is : ${userState}');
+        final user = userState.user;
+        return WillPopScope(
+          onWillPop: _onWillPop,
+          child: Scaffold(
+            body: Stack(
               children: [
-                Text('Error: ${userState.message}'),
-                ElevatedButton(
-                  onPressed: () {
-                    context.read<UserBloc>().add(FetchUserData()); // Retry
+                GoogleMap(
+                  initialCameraPosition: CameraPosition(
+                    target: _currentLocation ?? const LatLng(16.0430, 120.3333),
+                    zoom: 14,
+                  ),
+                  myLocationEnabled: true,
+                  myLocationButtonEnabled: true,
+                  markers: _markers,
+                  onMapCreated: _onMapCreated,
+                  polygons: _createPolygons(),
+                ),
+                Topwidgets(
+                  inboxKey: inboxKey,
+                  settingsKey: settingsKey,
+                  onCategorySelected: (selectedType) {
+                    _fetchNearbyPlaces(selectedType);
                   },
-                  child: const Text('Retry'),
+                  onOverlayChange: (isVisible) {
+                    setState(() {
+                      if (isVisible) {}
+                    });
+                  },
+                  onSpaceSelected: _updateActiveSpaceId,
                 ),
+                if (_currentIndex == 0)
+                  BottomWidgets(
+                    key: ValueKey(_activeSpaceId),
+                    scrollController: ScrollController(),
+                    activeSpaceId: _activeSpaceId,
+                    onCategorySelected: _fetchNearbyPlaces,
+                  ),
+                if (_currentIndex == 1) const FavoriteWidget(),
+                if (_currentIndex == 2) const SafetyAssistWidget(),
               ],
             ),
-          );
-        } else if (userState is UserLoaded) {
-          print('Userstate is : ${userState}');
-          final user = userState.user;
-          return WillPopScope(
-            onWillPop: _onWillPop,
-            child: Scaffold(
-              body: Stack(
-                children: [
-                  GoogleMap(
-                    initialCameraPosition: CameraPosition(
-                      target:
-                          _currentLocation ?? const LatLng(16.0430, 120.3333),
-                      zoom: 14,
-                    ),
-                    myLocationEnabled: true,
-                    myLocationButtonEnabled: true,
-                    markers: _markers,
-                    onMapCreated: _onMapCreated,
-                    polygons: _createPolygons(),
-                  ),
-                  Topwidgets(
-                    inboxKey: inboxKey,
-                    settingsKey: settingsKey,
-                    onCategorySelected: (selectedType) {
-                      _fetchNearbyPlaces(selectedType);
-                    },
-                    onOverlayChange: (isVisible) {
-                      setState(() {
-                        if (isVisible) {}
-                      });
-                    },
-                    onSpaceSelected: _updateActiveSpaceId,
-                  ),
-                  if (_currentIndex == 0)
-                    BottomWidgets(
-                      key: ValueKey(_activeSpaceId),
-                      scrollController: ScrollController(),
-                      activeSpaceId: _activeSpaceId,
-                      onCategorySelected: _fetchNearbyPlaces,
-                    ),
-                  if (_currentIndex == 1) const FavoriteWidget(),
-                  if (_currentIndex == 2) const SafetyAssistWidget(),
-                ],
-              ),
-              bottomNavigationBar: Accessabilityfooter(
-                securityKey: securityKey,
-                locationKey: locationKey,
-                youKey: youKey,
-                onOverlayChange: (isVisible) {
-                  setState(() {});
-                },
-                onTap: (index) {
-                  setState(() {
-                    _currentIndex = index;
-                  });
-                },
-              ),
+            bottomNavigationBar: Accessabilityfooter(
+              securityKey: securityKey,
+              locationKey: locationKey,
+              youKey: youKey,
+              onOverlayChange: (isVisible) {
+                setState(() {});
+              },
+              onTap: (index) {
+                setState(() {
+                  _currentIndex = index;
+                });
+              },
             ),
-          );
-        } else {
-          print('Userstate is : ${userState}');
-          return const Center(child: Text('No user data available'));
-        }
-      },
-    );
-  }
+          ),
+        );
+      } else {
+        print('Userstate is : ${userState}');
+        return const Center(child: Text('No user data available'));
+      }
+    },
+  );
+}
 }
 
 enum OverlayPosition { top, bottom }