--- conflicted
+++ resolved
@@ -101,14 +101,11 @@
                     padding: const EdgeInsets.all(16),
                     child: ElevatedButton(
                       onPressed: () async {
-<<<<<<< HEAD
-                        context.read<PlaceBloc>().add(const GetAllPlacesEvent());
-=======
                         // Fetch all places before opening the modal.
                         context
                             .read<PlaceBloc>()
                             .add(const GetAllPlacesEvent());
->>>>>>> f3d5f5b7
+                        context.read<PlaceBloc>().add(const GetAllPlacesEvent());
 
                         final result =
                             await showModalBottomSheet<Map<String, dynamic>>(
@@ -151,17 +148,7 @@
                           }
 
                           _expandCategory(newCategory);
-<<<<<<< HEAD
                           context.read<PlaceBloc>().add(const GetAllPlacesEvent());
-=======
-
-                          // Re-fetch places so the new count is reflected in the UI.
-                          context
-                              .read<PlaceBloc>()
-                              .add(const GetAllPlacesEvent());
-
-                          // Notify parent if needed
->>>>>>> f3d5f5b7
                           widget.onPlaceAdded?.call();
                         }
                       },
@@ -259,12 +246,6 @@
                                             color: Colors.red),
                                         onSelected: (value) {
                                           if (value == 'remove') {
-<<<<<<< HEAD
-                                            context.read<PlaceBloc>().add(
-                                                    RemovePlaceFromCategoryEvent(
-                                                  placeId: place.id,
-                                                ));
-=======
                                             // Update the place's category to an empty string (or null) to effectively remove it.
                                             context.read<PlaceBloc>().add(
                                                   UpdatePlaceCategoryEvent(
@@ -274,16 +255,11 @@
                                                   ),
                                                 );
                                             // Refresh after updating
->>>>>>> f3d5f5b7
                                             context
                                                 .read<PlaceBloc>()
                                                 .add(const GetAllPlacesEvent());
                                           } else if (value == 'delete') {
                                             context.read<PlaceBloc>().add(
-<<<<<<< HEAD
-                                                DeletePlaceEvent(
-                                                    placeId: place.id));
-=======
                                                   UpdatePlaceCategoryEvent(
                                                     placeId: place.id,
                                                     newCategory:
@@ -291,7 +267,6 @@
                                                   ),
                                                 );
                                             // Refresh after updating
->>>>>>> f3d5f5b7
                                             context
                                                 .read<PlaceBloc>()
                                                 .add(const GetAllPlacesEvent());
