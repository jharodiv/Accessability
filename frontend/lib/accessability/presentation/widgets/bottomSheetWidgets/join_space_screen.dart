import 'dart:math' as math;

import 'package:accessability/accessability/firebaseServices/chat/chat_service.dart';
import 'package:cloud_firestore/cloud_firestore.dart';
import 'package:easy_localization/easy_localization.dart';
import 'package:firebase_auth/firebase_auth.dart';
import 'package:flutter/material.dart';
import 'package:flutter/services.dart';

class JoinSpaceScreen extends StatefulWidget {
  const JoinSpaceScreen({super.key});

  @override
  _JoinSpaceScreenState createState() => _JoinSpaceScreenState();
}

class _JoinSpaceScreenState extends State<JoinSpaceScreen> {
  final List<TextEditingController> _controllers =
      List.generate(6, (index) => TextEditingController());
  final List<FocusNode> _focusNodes = List.generate(6, (index) => FocusNode());
  final FirebaseFirestore _firestore = FirebaseFirestore.instance;
  final FirebaseAuth _auth = FirebaseAuth.instance;
  final ChatService _chatService = ChatService();
  bool _isLoading = false;
  bool _isDisposed = false;
  bool _navigationCompleted = false;
  String? _inviteCodeFromLink;
  bool _isAutoFilled = false;

  static const Color purple = Color(0xFF6750A4);
  static const Color lightLavender = Color(0xFFD8CFE8);

  bool get _isCodeComplete =>
      _controllers.every((c) => c.text.trim().isNotEmpty);

  @override
  void initState() {
    super.initState();
    WidgetsBinding.instance.addPostFrameCallback((_) {
      if (!_isDisposed) FocusScope.of(context).requestFocus(_focusNodes[0]);
    });
  }

  @override
  void didChangeDependencies() {
    super.didChangeDependencies();

    final args = ModalRoute.of(context)?.settings.arguments as Map?;
    if (args != null && args['inviteCode'] != null) {
      _inviteCodeFromLink = args['inviteCode'] as String?;
      if (_inviteCodeFromLink != null &&
          _inviteCodeFromLink!.length == _controllers.length) {
        for (int i = 0; i < _controllers.length; i++) {
          _controllers[i].text = _inviteCodeFromLink![i];
        }
        _isAutoFilled = true;
      }
    }
  }

  @override
  void dispose() {
    _isDisposed = true;
    for (var c in _controllers) {
      c.dispose();
    }
    for (var n in _focusNodes) {
      n.dispose();
    }
    super.dispose();
  }

  Future<void> _joinSpace() async {
<<<<<<< HEAD
    if (_isLoading || _isDisposed || _navigationCompleted) return;
    _navigationCompleted = true;
=======
    if (_isLoading || _isDisposed) return;
>>>>>>> 2cd09915

    final user = _auth.currentUser;
    if (user == null) {
      _showSnackBar('login_required'.tr());
      return;
    }

    final verificationCode = _controllers.map((c) => c.text).join();
    if (verificationCode.length != 6) {
      _showSnackBar('complete_verification_code'.tr());
      return;
    }

    setState(() => _isLoading = true);

    try {
      final snapshot = await _firestore
          .collection('Spaces')
          .where('verificationCode', isEqualTo: verificationCode)
          .limit(1)
          .get();

      if (snapshot.docs.isEmpty) {
        _showSnackBar('invalid_verification_code'.tr());
        return;
      }

      final spaceDoc = snapshot.docs.first;
      final spaceId = spaceDoc.id;
      final codeTimestamp = spaceDoc['codeTimestamp']?.toDate();

      if (codeTimestamp != null &&
          DateTime.now().difference(codeTimestamp).inMinutes > 10) {
        _showSnackBar('verification_code_expired'.tr());
        return;
      }

      final currentMembers = List<String>.from(spaceDoc['members'] ?? []);
      if (!currentMembers.contains(user.uid)) {
        await _firestore.collection('Spaces').doc(spaceId).update({
          'members': FieldValue.arrayUnion([user.uid]),
        });
      }

      await _chatService.addMemberToSpaceChatRoom(spaceId, user.uid);

      _showSnackBar('joined_space_successfully'.tr());
<<<<<<< HEAD
=======

      _navigationCompleted = true; // ✅ only mark completed on success

>>>>>>> 2cd09915
      Future.microtask(() {
        if (!_isDisposed && Navigator.canPop(context)) {
          Navigator.of(context).pop({
            'success': true,
            'spaceId': spaceId,
            'spaceName': spaceDoc['name'],
          });
        }
      });
    } catch (e) {
      _showSnackBar('error_joining_space'.tr(args: [e.toString()]));
    } finally {
<<<<<<< HEAD
      if (!_isDisposed) {
=======
      // ✅ Always reset loading state and navigation flag if join failed
      if (!_isDisposed && !_navigationCompleted) {
>>>>>>> 2cd09915
        setState(() => _isLoading = false);
      }
    }
  }

  void _showSnackBar(String message) {
    if (_isDisposed) return;
    ScaffoldMessenger.of(context).showSnackBar(
      SnackBar(content: Text(message), duration: const Duration(seconds: 2)),
    );
  }

  void _safePop() {
    if (_isLoading ||
        _isDisposed ||
        _navigationCompleted ||
        !Navigator.canPop(context)) return;
    _navigationCompleted = true;
    Future.microtask(() {
      if (!_isDisposed) {
        Navigator.of(context).pop({'success': false});
      }
    });
  }

  Widget _buildCodeBox(int index, bool isDark) {
    final filled = _controllers[index].text.isNotEmpty;
    return ConstrainedBox(
      constraints: const BoxConstraints(minWidth: 40, maxWidth: 64),
      child: Container(
        margin: const EdgeInsets.symmetric(horizontal: 6),
        child: TextField(
          controller: _controllers[index],
          focusNode: _isAutoFilled
              ? FocusNode(skipTraversal: true)
              : _focusNodes[index],
          readOnly: _isAutoFilled,
          showCursor: !_isAutoFilled,
          enableInteractiveSelection: !_isAutoFilled,
          textAlign: TextAlign.center,
          maxLength: 1,
          keyboardType: TextInputType.number,
          inputFormatters: [FilteringTextInputFormatter.digitsOnly],
          style: TextStyle(
            fontSize: 20,
            fontWeight: FontWeight.w600,
            color: isDark ? Colors.white : const Color(0xFF2E1750),
          ),
          decoration: InputDecoration(
            counterText: '',
            filled: true,
            fillColor: filled
                ? (isDark ? purple.withOpacity(0.3) : const Color(0xFFEDE1F9))
                : Colors.transparent,
            contentPadding: const EdgeInsets.symmetric(vertical: 12),
            enabledBorder: OutlineInputBorder(
              borderRadius: BorderRadius.circular(10),
              borderSide: BorderSide(
                color: filled
                    ? Colors.transparent
                    : (isDark ? Colors.white24 : const Color(0xFFE8E5EA)),
                width: 1.2,
              ),
            ),
            focusedBorder: OutlineInputBorder(
              borderRadius: BorderRadius.circular(10),
              borderSide: BorderSide(
                color: purple,
                width: 2,
              ),
            ),
          ),
          onChanged: (value) {
            if (_isDisposed || _isAutoFilled) return;
            setState(() {});
            if (value.isNotEmpty && index < 5) {
              FocusScope.of(context).requestFocus(_focusNodes[index + 1]);
            } else if (value.isEmpty && index > 0) {
              FocusScope.of(context).requestFocus(_focusNodes[index - 1]);
            }
          },
        ),
      ),
    );
  }

  @override
  Widget build(BuildContext context) {
    final isDark = Theme.of(context).brightness == Brightness.dark;

    return Scaffold(
      backgroundColor: isDark ? const Color(0xFF1C1B1F) : Colors.white,
      appBar: PreferredSize(
        preferredSize: const Size.fromHeight(65),
        child: Container(
          decoration: BoxDecoration(
            color: isDark ? const Color(0xFF2A2433) : Colors.white,
            boxShadow: [
              if (!isDark)
                BoxShadow(
                  color: Colors.black.withOpacity(0.06),
                  offset: const Offset(0, 2),
                  blurRadius: 8,
                ),
            ],
          ),
          child: AppBar(
            elevation: 0,
            backgroundColor: Colors.transparent,
            leading: IconButton(
              icon: const Icon(Icons.arrow_back),
              color: purple,
              onPressed: _safePop,
            ),
            title: Text(
              'Join a Space',
              style: TextStyle(
                color: isDark ? Colors.white : const Color(0xFF2E1750),
                fontWeight: FontWeight.w600,
              ),
            ),
            centerTitle: false,
          ),
        ),
      ),
      body: SafeArea(
        child: SingleChildScrollView(
          padding: EdgeInsets.only(
            left: 24,
            right: 24,
            top: 24,
            bottom: math.max(16, MediaQuery.of(context).viewInsets.bottom),
          ),
          child: Column(
            children: [
              // removed the extra SizedBox here since padding.top now provides the spacing
              Text(
                'enter_invite_code',
                textAlign: TextAlign.center,
                style: TextStyle(
                  fontSize: 24,
                  fontWeight: FontWeight.bold,
                  color: isDark ? Colors.white : const Color(0xFF2E1750),
                ),
              ).tr(),
              const SizedBox(height: 18),
              Text(
                'invite_code_subheading',
                textAlign: TextAlign.center,
                style: TextStyle(
                  fontSize: 14,
                  color: isDark ? Colors.white70 : const Color(0xFF8E8E93),
                ),
              ).tr(),
              const SizedBox(height: 30),
              Row(
                mainAxisAlignment: MainAxisAlignment.center,
                children: [
                  for (int i = 0; i < 3; i++)
                    Flexible(child: _buildCodeBox(i, isDark)),
                  const SizedBox(width: 8),
                  Text(
                    '-',
                    style: TextStyle(
                      fontSize: 22,
                      color: isDark ? Colors.white54 : const Color(0xFF9A8FB6),
                    ),
                  ),
                  const SizedBox(width: 8),
                  for (int i = 3; i < 6; i++)
                    Flexible(child: _buildCodeBox(i, isDark)),
                ],
              ),
              const SizedBox(height: 40),
              SizedBox(
                width: double.infinity,
                height: 62,
                child: ElevatedButton(
                  onPressed:
                      (_isLoading || !_isCodeComplete) ? null : _joinSpace,
                  style: ElevatedButton.styleFrom(
                    backgroundColor: _isCodeComplete
                        ? purple
                        : (isDark ? Colors.white12 : const Color(0xFFF1E7F9)),
                    foregroundColor: Colors.white,
                    disabledForegroundColor:
                        isDark ? Colors.white38 : const Color(0xFF9A8FB6),
                    shape: const StadiumBorder(),
                    padding: const EdgeInsets.symmetric(vertical: 14),
                  ),
                  child: _isLoading
                      ? const SizedBox(
                          width: 20,
                          height: 20,
                          child: CircularProgressIndicator(
                            strokeWidth: 2,
                            color: Colors.white,
                          ),
                        )
                      : const Text(
                          'submit',
                          style: TextStyle(
                              fontSize: 18, fontWeight: FontWeight.w600),
                        ).tr(),
                ),
              ),
              const SizedBox(height: 100),
            ],
          ),
        ),
      ),
    );
  }
}<|MERGE_RESOLUTION|>--- conflicted
+++ resolved
@@ -71,12 +71,7 @@
   }
 
   Future<void> _joinSpace() async {
-<<<<<<< HEAD
-    if (_isLoading || _isDisposed || _navigationCompleted) return;
-    _navigationCompleted = true;
-=======
     if (_isLoading || _isDisposed) return;
->>>>>>> 2cd09915
 
     final user = _auth.currentUser;
     if (user == null) {
@@ -124,12 +119,9 @@
       await _chatService.addMemberToSpaceChatRoom(spaceId, user.uid);
 
       _showSnackBar('joined_space_successfully'.tr());
-<<<<<<< HEAD
-=======
 
       _navigationCompleted = true; // ✅ only mark completed on success
 
->>>>>>> 2cd09915
       Future.microtask(() {
         if (!_isDisposed && Navigator.canPop(context)) {
           Navigator.of(context).pop({
@@ -142,12 +134,8 @@
     } catch (e) {
       _showSnackBar('error_joining_space'.tr(args: [e.toString()]));
     } finally {
-<<<<<<< HEAD
-      if (!_isDisposed) {
-=======
       // ✅ Always reset loading state and navigation flag if join failed
       if (!_isDisposed && !_navigationCompleted) {
->>>>>>> 2cd09915
         setState(() => _isLoading = false);
       }
     }
