import 'dart:async';
import 'dart:math';

import 'package:AccessAbility/accessability/firebaseServices/place/geocoding_service.dart';
import 'package:flutter/material.dart';
import 'package:cloud_firestore/cloud_firestore.dart';
import 'package:firebase_auth/firebase_auth.dart';
import 'package:AccessAbility/accessability/firebaseServices/chat/chat_service.dart';
import 'package:AccessAbility/accessability/presentation/widgets/bottomSheetWidgets/add_place.dart';
import 'package:AccessAbility/accessability/presentation/widgets/bottomSheetWidgets/map_content.dart';
import 'package:google_maps_flutter/google_maps_flutter.dart';

class BottomWidgets extends StatefulWidget {
  final ScrollController scrollController;
  final String activeSpaceId;
  final Function(String) onCategorySelected;
  final Function(LatLng, String) onMemberPressed;

  const BottomWidgets({
    super.key,
    required this.scrollController,
    required this.activeSpaceId,
    required this.onCategorySelected,
    required this.onMemberPressed,
  });

  @override
  _BottomWidgetsState createState() => _BottomWidgetsState();
}

class _BottomWidgetsState extends State<BottomWidgets> {
  int _activeIndex = 0; // 0: People, 1: Buildings, 2: Map
  final FirebaseFirestore _firestore = FirebaseFirestore.instance;
  final FirebaseAuth _auth = FirebaseAuth.instance;
  final ChatService _chatService = ChatService();
  List<Map<String, dynamic>> _members = [];
  String? _creatorId;
  String? _selectedMemberId;
  bool _showCreateSpace = false;
  bool _showJoinSpace = false;
  final TextEditingController _spaceNameController = TextEditingController();
  final List<TextEditingController> _verificationCodeControllers =
      List.generate(6, (index) => TextEditingController());

  StreamSubscription<DocumentSnapshot>? _membersListener;
  final List<StreamSubscription<DocumentSnapshot>> _locationListeners = [];

  final List<FocusNode> _verificationCodeFocusNodes =
      List.generate(6, (index) => FocusNode());

  @override
  void initState() {
    super.initState();
    _listenToMembers();
    _setupVerificationCodeFocusListeners();
  }

<<<<<<< HEAD
@override
void didUpdateWidget(BottomWidgets oldWidget) {
  super.didUpdateWidget(oldWidget);
  if (widget.activeSpaceId != oldWidget.activeSpaceId) {
    if (widget.activeSpaceId.isEmpty) {
      setState(() {
        _showCreateSpace = false;
        _showJoinSpace = false;
        _members = []; // Clear members list
      });
=======
  @override
  void didUpdateWidget(BottomWidgets oldWidget) {
    super.didUpdateWidget(oldWidget);
    if (widget.activeSpaceId != oldWidget.activeSpaceId) {
      if (widget.activeSpaceId == 'my_space') {
        setState(() {
          _showCreateSpace = false;
          _showJoinSpace = false;
        });
      }
      _listenToMembers(); // Reinitialize the listener when activeSpaceId changes
>>>>>>> 758beb67
    }
  }
<<<<<<< HEAD
}
=======
>>>>>>> 758beb67

  @override
void dispose() {
  _membersListener?.cancel();
  _membersListener = null; // Reset the listener
  _locationListeners.forEach((listener) => listener.cancel());
  _locationListeners.clear();
  super.dispose();
}


  // Listen to members in real time
<<<<<<< HEAD
void _listenToMembers() {
  // If activeSpaceId is empty, cancel any existing listeners and return early
  if (widget.activeSpaceId.isEmpty) {
    _membersListener?.cancel();
    _membersListener = null; // Reset the listener
    _locationListeners.forEach((listener) => listener.cancel());
    _locationListeners.clear();
    setState(() {
      _members = []; // Clear members list
    });
    return;
  }

  // Cancel any existing listeners
  _membersListener?.cancel();
  _membersListener = null; // Reset the listener
  _locationListeners.forEach((listener) => listener.cancel());
  _locationListeners.clear();

  // Listen to the space document
  _membersListener = _firestore
      .collection('Spaces')
      .doc(widget.activeSpaceId)
      .snapshots()
      .listen((snapshot) async {
    if (!snapshot.exists) {
      // If the document doesn't exist, clear members and return
=======
  void _listenToMembers() {
    // If activeSpaceId is empty or 'my_space', cancel any existing listeners and return early
    if (widget.activeSpaceId.isEmpty || widget.activeSpaceId == 'my_space') {
      _membersListener?.cancel();
      _locationListeners.forEach((listener) => listener.cancel());
      _locationListeners.clear();
>>>>>>> 758beb67
      setState(() {
        _members = []; // Clear members list
      });
      return;
    }

    // Cancel any existing listeners
    _membersListener?.cancel();
    _locationListeners.forEach((listener) => listener.cancel());
    _locationListeners.clear();

    // Listen to the space document
    _membersListener = _firestore
        .collection('Spaces')
        .doc(widget.activeSpaceId)
        .snapshots()
        .listen((snapshot) async {
      if (!snapshot.exists) {
        // If the document doesn't exist, clear members and return
        setState(() {
          _members = [];
        });
        return;
      }

      final members = snapshot['members'] != null
          ? List<String>.from(snapshot['members'])
          : [];
      final creatorId = snapshot['creator'];

      if (members.isEmpty) {
        // If there are no members, clear the list and return
        setState(() {
          _members = [];
        });
        return;
      }

      // Fetch user details for each member
      final usersSnapshot = await _firestore
          .collection('Users')
          .where('uid', whereIn: members)
          .get();

      final updatedMembers =
          await Future.wait(usersSnapshot.docs.map((doc) async {
        final locationSnapshot =
            await _firestore.collection('UserLocations').doc(doc['uid']).get();
        final locationData = locationSnapshot.data();
        String address = 'Fetching address...';
        if (locationData != null) {
          final lat = locationData['latitude'];
          final lng = locationData['longitude'];
          address = await _getAddressFromLatLng(LatLng(lat, lng));
        }

        return {
          'uid': doc['uid'],
          'username': doc['username'] ?? 'Unknown',
          'profilePicture': doc['profilePicture'] ??
              'https://firebasestorage.googleapis.com/v0/b/accessability-71ef7.appspot.com/o/profile_pictures%2Fdefault_profile.png?alt=media&token=bc7a75a7-a78e-4460-b816-026a8fc341ba',
          'address': address,
          'lastUpdate': locationData?['timestamp'],
        };
      }));

      setState(() {
        _members = updatedMembers;
        _creatorId = creatorId;
      });

      // Listen to location updates for each member
      for (final member in members) {
        final listener = _firestore
            .collection('UserLocations')
            .doc(member)
            .snapshots()
            .listen((locationSnapshot) async {
          final locationData = locationSnapshot.data();
          if (locationData != null) {
            final lat = locationData['latitude'];
            final lng = locationData['longitude'];
            final address = await _getAddressFromLatLng(LatLng(lat, lng));

            setState(() {
              final index = _members.indexWhere((m) => m['uid'] == member);
              if (index != -1) {
                _members[index]['address'] = address;
                _members[index]['lastUpdate'] = locationData['timestamp'];
              }
            });
          }
        });
        _locationListeners.add(listener);
      }
    });
  }

  // Set up focus listeners for verification code fields
  void _setupVerificationCodeFocusListeners() {
    for (int i = 0; i < _verificationCodeControllers.length; i++) {
      _verificationCodeControllers[i].addListener(() {
        if (_verificationCodeControllers[i].text.isNotEmpty && i < 5) {
          FocusScope.of(context)
              .requestFocus(_verificationCodeFocusNodes[i + 1]);
        }
      });
    }
  }

  Future<void> _addPerson() async {
    final user = _auth.currentUser;
    if (user == null) return;

    final email = await _showAddPersonDialog();
    if (email == null || email.isEmpty) return;

    if (email == user.email) {
      ScaffoldMessenger.of(context).showSnackBar(
        const SnackBar(
            content: Text('You cannot send a verification code to yourself')),
      );
      return;
    }

    // Fetch the receiver's user ID from Firestore
    final receiverSnapshot = await _firestore
        .collection('Users')
        .where('email', isEqualTo: email)
        .get();

    if (receiverSnapshot.docs.isEmpty) {
      ScaffoldMessenger.of(context).showSnackBar(
        const SnackBar(content: Text('User not found')),
      );
      return;
    }

    final receiverID = receiverSnapshot.docs.first.id;

    // Check if a verification code already exists and if it has expired
    final spaceSnapshot =
        await _firestore.collection('Spaces').doc(widget.activeSpaceId).get();

    // Ensure the document exists
    if (!spaceSnapshot.exists) {
      ScaffoldMessenger.of(context).showSnackBar(
        const SnackBar(content: Text('Space not found')),
      );
      return;
    }

    final existingCode = spaceSnapshot['verificationCode'];
    final codeTimestamp = spaceSnapshot['codeTimestamp']?.toDate();

    String verificationCode;
    if (existingCode != null && codeTimestamp != null) {
      final now = DateTime.now();
      final difference = now.difference(codeTimestamp).inMinutes;

      if (difference < 10) {
        verificationCode = existingCode;
      } else {
        verificationCode = _generateVerificationCode();
      }
    } else {
      verificationCode = _generateVerificationCode();
    }

    final hasChatRoom = await _chatService.hasChatRoom(user.uid, receiverID);

    if (!hasChatRoom) {
      await _chatService.sendChatRequest(
        receiverID,
        'Join My Space! \n Your verification code is: $verificationCode (Expires in 10 minutes)',
      );
    } else {
      await _chatService.sendMessage(
        receiverID,
        'Join My Space! \n Your verification code is: $verificationCode (Expires in 10 minutes)',
      );
    }

    await _firestore.collection('Spaces').doc(widget.activeSpaceId).update({
      'verificationCode': verificationCode,
      'codeTimestamp': DateTime.now(),
    });

    ScaffoldMessenger.of(context).showSnackBar(
      const SnackBar(content: Text('Verification code sent via chat')),
    );
  }

  Future<String?> _showAddPersonDialog() async {
    String? email;
    await showDialog(
      context: context,
      builder: (context) {
        return AlertDialog(
          title: const Text('Send Code'),
          content: TextField(
            decoration: const InputDecoration(labelText: 'Email'),
            onChanged: (value) => email = value,
          ),
          actions: [
            TextButton(
              onPressed: () => Navigator.pop(context),
              child: const Text('Cancel'),
            ),
            TextButton(
              onPressed: () => Navigator.pop(context),
              child: const Text('Send'),
            ),
          ],
        );
      },
    );
    return email;
  }

  Future<void> _createSpace() async {
    final user = _auth.currentUser;
    if (user == null) return;

    final spaceName = _spaceNameController.text;
    if (spaceName.isEmpty) return;

    final verificationCode = _generateVerificationCode();

    // Add the space with the verification code and codeTimestamp
    await _firestore.collection('Spaces').add({
      'name': spaceName,
      'creator': user.uid,
      'members': [user.uid],
      'verificationCode': verificationCode,
      'codeTimestamp': DateTime.now(),
      'createdAt': DateTime.now(),
    });

    _spaceNameController.clear();
    setState(() {
      _showCreateSpace = false;
    });

    ScaffoldMessenger.of(context).showSnackBar(
      const SnackBar(content: Text('Space created successfully')),
    );
  }

  Future<void> _joinSpace() async {
    final user = _auth.currentUser;
    if (user == null) return;

    final verificationCode = _verificationCodeControllers
        .map((controller) => controller.text)
        .join();
    if (verificationCode.isEmpty) return;

    final snapshot = await _firestore
        .collection('Spaces')
        .where('verificationCode', isEqualTo: verificationCode)
        .get();

    if (snapshot.docs.isNotEmpty) {
      final spaceId = snapshot.docs.first.id;
      final codeTimestamp = snapshot.docs.first['codeTimestamp']?.toDate();

      if (codeTimestamp != null) {
        final now = DateTime.now();
        final difference = now.difference(codeTimestamp).inMinutes;

        if (difference > 10) {
          ScaffoldMessenger.of(context).showSnackBar(
            const SnackBar(content: Text('Verification code has expired')),
          );
          return;
        }
      }

      await _firestore.collection('Spaces').doc(spaceId).update({
        'members': FieldValue.arrayUnion([user.uid]),
      });

      _verificationCodeControllers.forEach((controller) => controller.clear());
      setState(() {
        _showJoinSpace = false;
      });

      ScaffoldMessenger.of(context).showSnackBar(
        const SnackBar(content: Text('Joined space successfully')),
      );
    } else {
      ScaffoldMessenger.of(context).showSnackBar(
        const SnackBar(content: Text('Invalid verification code')),
      );
    }
  }

  String _generateVerificationCode() {
    final random = Random();
    return (100000 + random.nextInt(900000)).toString();
  }

  @override
  Widget build(BuildContext context) {
    return DraggableScrollableSheet(
      initialChildSize: 0.15,
      minChildSize: 0.15,
      maxChildSize: 0.8,
      builder: (BuildContext context, ScrollController scrollController) {
        return Column(
          children: [
            Expanded(
              child: Container(
                decoration: const BoxDecoration(
                  color: Colors.white,
                  borderRadius: BorderRadius.only(
                    topLeft: Radius.circular(20),
                    topRight: Radius.circular(20),
                  ),
                  boxShadow: [
                    BoxShadow(
                      color: Colors.black26,
                      blurRadius: 10,
                      offset: Offset(0, -5),
                    ),
                  ],
                ),
                child: SingleChildScrollView(
                  controller: scrollController,
                  child: Padding(
                    padding: const EdgeInsets.all(16.0),
                    child: Column(
                      children: [
                        Container(
                          width: 100,
                          height: 2,
                          color: Colors.grey.shade700,
                          margin: const EdgeInsets.only(bottom: 8),
                        ),
                        const SizedBox(height: 5),
                        Container(
                          padding: const EdgeInsets.symmetric(horizontal: 16),
                          height: 50,
                          decoration: BoxDecoration(
                            color: Colors.grey.shade200,
                            borderRadius: BorderRadius.circular(25),
                          ),
                          child: const Row(
                            children: [
                              Expanded(
                                child: Text(
                                  "Text to Speech, Speech to Text",
                                  style: TextStyle(
                                    color: Color(0xFF6750A4),
                                    fontSize: 16,
                                  ),
                                ),
                              ),
                              Icon(
                                Icons.mic,
                                color: Color(0xFF6750A4),
                              ),
                            ],
                          ),
                        ),
                        const SizedBox(height: 20),
                        Row(
                          mainAxisAlignment: MainAxisAlignment.spaceEvenly,
                          children: [
                            _buildButton(Icons.people, 0),
                            _buildButton(Icons.business, 1),
                            _buildButton(Icons.map, 2),
                          ],
                        ),
<<<<<<< HEAD
                      ),
                      const SizedBox(height: 20),
                      Row(
                        mainAxisAlignment: MainAxisAlignment.spaceEvenly,
                        children: [
                          _buildButton(Icons.people, 0),
                          _buildButton(Icons.business, 1),
                          _buildButton(Icons.map, 2),
                        ],
                      ),
                      const SizedBox(height: 20),
                      // Show the buttons only if neither create nor join space is active
                      // AND the active index is 0 (People tab)
                      if (!_showCreateSpace && !_showJoinSpace && _activeIndex == 0 && widget.activeSpaceId.isEmpty) ...[
                        ElevatedButton(
                          onPressed: () {
                            setState(() {
                              _showCreateSpace = true;
                            });
                          },
                          style: ElevatedButton.styleFrom(
                            backgroundColor: const Color(0xFF6750A4),
                            padding: const EdgeInsets.symmetric(horizontal: 50, vertical: 15),
                          ),
                          child: const Text(
                            'Create Space',
                            style: TextStyle(color: Colors.white),
=======
                        const SizedBox(height: 20),
                        // Show the buttons only if neither create nor join space is active
                        if (!_showCreateSpace &&
                            !_showJoinSpace &&
                            (widget.activeSpaceId == 'my_space' ||
                                widget.activeSpaceId.isEmpty)) ...[
                          ElevatedButton(
                            onPressed: () {
                              setState(() {
                                _showCreateSpace = true;
                              });
                            },
                            style: ElevatedButton.styleFrom(
                              backgroundColor: const Color(0xFF6750A4),
                              padding: const EdgeInsets.symmetric(
                                  horizontal: 50, vertical: 15),
                            ),
                            child: const Text(
                              'Create Space',
                              style: TextStyle(color: Colors.white),
                            ),
>>>>>>> 758beb67
                          ),
                          const SizedBox(height: 10),
                          ElevatedButton(
                            onPressed: () {
                              setState(() {
                                _showJoinSpace = true;
                              });
                            },
                            style: ElevatedButton.styleFrom(
                              backgroundColor: const Color(0xFF6750A4),
                              padding: const EdgeInsets.symmetric(
                                  horizontal: 50, vertical: 15),
                            ),
                            child: const Text(
                              'Join Space',
                              style: TextStyle(color: Colors.white),
                            ),
                          ),
                        ],
                        if (_showCreateSpace) _buildCreateSpaceForm(),
                        if (_showJoinSpace) _buildJoinSpaceForm(),
                        if (widget.activeSpaceId != 'my_space' &&
                            widget.activeSpaceId.isNotEmpty)
                          _buildContent(),
                        if (_creatorId == _auth.currentUser?.uid &&
                            _activeIndex == 0 &&
                            widget.activeSpaceId.isNotEmpty &&
                            widget.activeSpaceId != 'my_space')
                          ElevatedButton(
                            onPressed: _addPerson,
                            style: ElevatedButton.styleFrom(
                                backgroundColor: Color(0xFF6750A4)),
                            child: const Text('Send code'),
                          ),
                      ],
<<<<<<< HEAD
                      if (_showCreateSpace) _buildCreateSpaceForm(),
                      if (_showJoinSpace) _buildJoinSpaceForm(),
                      // Always show content for Buildings and Map tabs
                      _buildContent(),
                      if (_creatorId == _auth.currentUser?.uid && _activeIndex == 0 && widget.activeSpaceId.isNotEmpty)
                        ElevatedButton(
                          onPressed: _addPerson,
                          style: ElevatedButton.styleFrom(backgroundColor: Color(0xFF6750A4)),
                          child: const Text('Send code'),
                        ),
                    ],
=======
                    ),
>>>>>>> 758beb67
                  ),
                ),
              ),
            ),
          ],
        );
      },
    );
  }

  Widget _buildCreateSpaceForm() {
    return Column(
      children: [
        const Text(
          'Create my space',
          style: TextStyle(fontSize: 20, fontWeight: FontWeight.bold),
        ),
        const SizedBox(height: 20),
        TextField(
          controller: _spaceNameController,
          decoration: const InputDecoration(
            labelText: 'Space Name',
            border: OutlineInputBorder(),
          ),
        ),
        const SizedBox(height: 20),
        ElevatedButton(
          onPressed: _createSpace,
          style: ElevatedButton.styleFrom(
            backgroundColor: const Color(0xFF6750A4),
            padding: const EdgeInsets.symmetric(horizontal: 50, vertical: 15),
          ),
          child: const Text(
            'Create',
            style: TextStyle(color: Colors.white),
          ),
        ),
        const SizedBox(height: 10),
        TextButton(
          onPressed: () {
            setState(() {
              _showCreateSpace = false;
            });
          },
          child: const Text('Back'),
        ),
      ],
    );
  }

  Widget _buildJoinSpaceForm() {
    return Column(
      children: [
        const Text(
          'Join a space',
          style: TextStyle(fontSize: 20, fontWeight: FontWeight.bold),
        ),
        const SizedBox(height: 20),
        Row(
          mainAxisAlignment: MainAxisAlignment.spaceEvenly,
          children: [
            // First 3 fields
            for (int i = 0; i < 3; i++)
              SizedBox(
                width: 40,
                child: TextField(
                  controller: _verificationCodeControllers[i],
                  focusNode: _verificationCodeFocusNodes[i],
                  textAlign: TextAlign.center,
                  maxLength: 1,
                  keyboardType: TextInputType.number,
                  decoration: const InputDecoration(
                    counterText: '',
                    border: OutlineInputBorder(),
                  ),
                ),
              ),
            // Dash between the 3rd and 4th fields
            const Text('-', style: TextStyle(fontSize: 20)),
            // Last 3 fields
            for (int i = 3; i < 6; i++)
              SizedBox(
                width: 40,
                child: TextField(
                  controller: _verificationCodeControllers[i],
                  focusNode: _verificationCodeFocusNodes[i],
                  textAlign: TextAlign.center,
                  maxLength: 1,
                  keyboardType: TextInputType.number,
                  decoration: const InputDecoration(
                    counterText: '',
                    border: OutlineInputBorder(),
                  ),
                ),
              ),
          ],
        ),
        const SizedBox(height: 20),
        ElevatedButton(
          onPressed: _joinSpace,
          style: ElevatedButton.styleFrom(
            backgroundColor: const Color(0xFF6750A4),
            padding: const EdgeInsets.symmetric(horizontal: 50, vertical: 15),
          ),
          child: const Text(
            'Join',
            style: TextStyle(color: Colors.white),
          ),
        ),
        const SizedBox(height: 10),
        TextButton(
          onPressed: () {
            setState(() {
              _showJoinSpace = false;
            });
          },
          child: const Text('Back'),
        ),
      ],
    );
  }

  Widget _buildButton(IconData icon, int index) {
    bool isActive = _activeIndex == index;
    return SizedBox(
      width: 100,
      child: ElevatedButton(
        onPressed: () {
          setState(() {
            _activeIndex = index;
          });
        },
        style: ElevatedButton.styleFrom(
          backgroundColor: isActive
              ? const Color(0xFF6750A4)
              : const Color.fromARGB(255, 211, 198, 248),
          shape: RoundedRectangleBorder(
            borderRadius: BorderRadius.circular(20),
          ),
          padding: const EdgeInsets.all(16),
        ),
        child: Icon(
          icon,
          color: isActive ? Colors.white : const Color(0xFF6750A4),
        ),
      ),
    );
  }

 Widget _buildContent() {
  switch (_activeIndex) {
    case 0:
      // Only show members if a valid space is selected (not empty)
      if (widget.activeSpaceId.isNotEmpty) {
        return Column(
          children: _members
              .where((member) => member['uid'] != _auth.currentUser?.uid)
              .map((member) => GestureDetector(
                    onTap: () async {
                      setState(() {
                        _selectedMemberId = member['uid'];
                      });

                      final locationSnapshot = await _firestore
                          .collection('UserLocations')
                          .doc(member['uid'])
                          .get();
                      final locationData = locationSnapshot.data();
                      if (locationData != null) {
                        final lat = locationData['latitude'];
                        final lng = locationData['longitude'];
                        final address =
                            await _getAddressFromLatLng(LatLng(lat, lng));

                        setState(() {
                          member['address'] = address;
                          member['lastUpdate'] = locationData['timestamp'];
                        });

                        widget.onMemberPressed(LatLng(lat, lng), member['uid']);
                      }
                    },
                    child: Container(
                      color: _selectedMemberId == member['uid']
                          ? const Color(0xFF6750A4)
                          : Colors.white,
                      child: ListTile(
                        leading: CircleAvatar(
                          backgroundImage: member['profilePicture'] != null &&
                                  member['profilePicture'].startsWith('http')
                              ? NetworkImage(member['profilePicture'])
                              : const AssetImage(
                                      'assets/images/others/default_profile.png')
                                  as ImageProvider,
                        ),
                        title: Text(
                          member['username'],
                          style: const TextStyle(fontWeight: FontWeight.bold),
                        ),
                        subtitle: Column(
                          crossAxisAlignment: CrossAxisAlignment.start,
                          children: [
                            Text(
                              'Current Location: ${member['address'] ?? 'Fetching address...'}',
                              style: const TextStyle(
                                  fontSize: 12, fontWeight: FontWeight.bold),
                            ),
                            if (member['lastUpdate'] != null)
                              Text(
                                'Last location update: ${_getTimeDifference((member['lastUpdate'] as Timestamp).toDate())}',
                                style: const TextStyle(fontSize: 12),
                              ),
                          ],
                        ),
                        trailing: IconButton(
                          icon: const Icon(Icons.chat),
                          onPressed: () {
                            Navigator.pushNamed(
                              context,
                              '/chatconvo',
                              arguments: {
                                'receiverEmail': member['username'],
                                'receiverID': member['uid'],
                              },
                            );
                          },
                        ),
                      ),
                    ),
                  ))
              .toList(),
        );
      } else {
        // Show a placeholder or empty state for the "People" tab when no space is selected
        return const Center(
          child: Text(
            '',
            style: TextStyle(color: Colors.grey),
          ),
        );
      }
    case 1:
      // Always show the Buildings content
      return const AddPlaceWidget();
    case 2:
      // Always show the Map content
      return MapContent(
        onCategorySelected: widget.onCategorySelected,
      );
    default:
      return const SizedBox.shrink();
  }
}


  Future<String> _getAddressFromLatLng(LatLng latLng) async {
    try {
      final geocodingService = GeocodingService();
      final address = await geocodingService.getAddressFromLatLng(latLng);
      return address;
    } catch (e) {
      print('Error fetching address: $e');
      return 'Address unavailable';
    }
  }

  String _getTimeDifference(DateTime timestamp) {
    final now = DateTime.now();
    final difference = now.difference(timestamp);

    if (difference.inMinutes < 1) {
      return 'Just now';
    } else if (difference.inMinutes < 60) {
      return '${difference.inMinutes} minute(s) ago';
    } else if (difference.inHours < 24) {
      return '${difference.inHours} hour(s) ago';
    } else {
      return '${difference.inDays} day(s) ago';
    }
  }
}<|MERGE_RESOLUTION|>--- conflicted
+++ resolved
@@ -55,7 +55,6 @@
     _setupVerificationCodeFocusListeners();
   }
 
-<<<<<<< HEAD
 @override
 void didUpdateWidget(BottomWidgets oldWidget) {
   super.didUpdateWidget(oldWidget);
@@ -66,25 +65,10 @@
         _showJoinSpace = false;
         _members = []; // Clear members list
       });
-=======
-  @override
-  void didUpdateWidget(BottomWidgets oldWidget) {
-    super.didUpdateWidget(oldWidget);
-    if (widget.activeSpaceId != oldWidget.activeSpaceId) {
-      if (widget.activeSpaceId == 'my_space') {
-        setState(() {
-          _showCreateSpace = false;
-          _showJoinSpace = false;
-        });
-      }
-      _listenToMembers(); // Reinitialize the listener when activeSpaceId changes
->>>>>>> 758beb67
-    }
-  }
-<<<<<<< HEAD
+    }
+    _listenToMembers(); // Reinitialize the listener when activeSpaceId changes
+  }
 }
-=======
->>>>>>> 758beb67
 
   @override
 void dispose() {
@@ -97,7 +81,6 @@
 
 
   // Listen to members in real time
-<<<<<<< HEAD
 void _listenToMembers() {
   // If activeSpaceId is empty, cancel any existing listeners and return early
   if (widget.activeSpaceId.isEmpty) {
@@ -116,33 +99,6 @@
   _membersListener = null; // Reset the listener
   _locationListeners.forEach((listener) => listener.cancel());
   _locationListeners.clear();
-
-  // Listen to the space document
-  _membersListener = _firestore
-      .collection('Spaces')
-      .doc(widget.activeSpaceId)
-      .snapshots()
-      .listen((snapshot) async {
-    if (!snapshot.exists) {
-      // If the document doesn't exist, clear members and return
-=======
-  void _listenToMembers() {
-    // If activeSpaceId is empty or 'my_space', cancel any existing listeners and return early
-    if (widget.activeSpaceId.isEmpty || widget.activeSpaceId == 'my_space') {
-      _membersListener?.cancel();
-      _locationListeners.forEach((listener) => listener.cancel());
-      _locationListeners.clear();
->>>>>>> 758beb67
-      setState(() {
-        _members = []; // Clear members list
-      });
-      return;
-    }
-
-    // Cancel any existing listeners
-    _membersListener?.cancel();
-    _locationListeners.forEach((listener) => listener.cancel());
-    _locationListeners.clear();
 
     // Listen to the space document
     _membersListener = _firestore
@@ -436,79 +392,68 @@
     return (100000 + random.nextInt(900000)).toString();
   }
 
-  @override
-  Widget build(BuildContext context) {
-    return DraggableScrollableSheet(
-      initialChildSize: 0.15,
-      minChildSize: 0.15,
-      maxChildSize: 0.8,
-      builder: (BuildContext context, ScrollController scrollController) {
-        return Column(
-          children: [
-            Expanded(
-              child: Container(
-                decoration: const BoxDecoration(
-                  color: Colors.white,
-                  borderRadius: BorderRadius.only(
-                    topLeft: Radius.circular(20),
-                    topRight: Radius.circular(20),
+@override
+Widget build(BuildContext context) {
+  return DraggableScrollableSheet(
+    initialChildSize: 0.15,
+    minChildSize: 0.15,
+    maxChildSize: 0.8,
+    builder: (BuildContext context, ScrollController scrollController) {
+      return Column(
+        children: [
+          Expanded(
+            child: Container(
+              decoration: const BoxDecoration(
+                color: Colors.white,
+                borderRadius: BorderRadius.only(
+                  topLeft: Radius.circular(20),
+                  topRight: Radius.circular(20),
+                ),
+                boxShadow: [
+                  BoxShadow(
+                    color: Colors.black26,
+                    blurRadius: 10,
+                    offset: Offset(0, -5),
                   ),
-                  boxShadow: [
-                    BoxShadow(
-                      color: Colors.black26,
-                      blurRadius: 10,
-                      offset: Offset(0, -5),
-                    ),
-                  ],
-                ),
-                child: SingleChildScrollView(
-                  controller: scrollController,
-                  child: Padding(
-                    padding: const EdgeInsets.all(16.0),
-                    child: Column(
-                      children: [
-                        Container(
-                          width: 100,
-                          height: 2,
-                          color: Colors.grey.shade700,
-                          margin: const EdgeInsets.only(bottom: 8),
-                        ),
-                        const SizedBox(height: 5),
-                        Container(
-                          padding: const EdgeInsets.symmetric(horizontal: 16),
-                          height: 50,
-                          decoration: BoxDecoration(
-                            color: Colors.grey.shade200,
-                            borderRadius: BorderRadius.circular(25),
-                          ),
-                          child: const Row(
-                            children: [
-                              Expanded(
-                                child: Text(
-                                  "Text to Speech, Speech to Text",
-                                  style: TextStyle(
-                                    color: Color(0xFF6750A4),
-                                    fontSize: 16,
-                                  ),
+                ],
+              ),
+              child: SingleChildScrollView(
+                controller: scrollController,
+                child: Padding(
+                  padding: const EdgeInsets.all(16.0),
+                  child: Column(
+                    children: [
+                      Container(
+                        width: 100,
+                        height: 2,
+                        color: Colors.grey.shade700,
+                        margin: const EdgeInsets.only(bottom: 8),
+                      ),
+                      const SizedBox(height: 5),
+                      Container(
+                        padding: const EdgeInsets.symmetric(horizontal: 16),
+                        height: 50,
+                        decoration: BoxDecoration(
+                          color: Colors.grey.shade200,
+                          borderRadius: BorderRadius.circular(25),
+                        ),
+                        child: const Row(
+                          children: [
+                            Expanded(
+                              child: Text(
+                                "Text to Speech, Speech to Text",
+                                style: TextStyle(
+                                  color: Color(0xFF6750A4),
+                                  fontSize: 16,
                                 ),
                               ),
-                              Icon(
-                                Icons.mic,
-                                color: Color(0xFF6750A4),
-                              ),
-                            ],
-                          ),
-                        ),
-                        const SizedBox(height: 20),
-                        Row(
-                          mainAxisAlignment: MainAxisAlignment.spaceEvenly,
-                          children: [
-                            _buildButton(Icons.people, 0),
-                            _buildButton(Icons.business, 1),
-                            _buildButton(Icons.map, 2),
+                            ),
+                            Icon(
+                              Icons.mic,
+                              color: Color(0xFF6750A4),
+                            ),
                           ],
                         ),
-<<<<<<< HEAD
                       ),
                       const SizedBox(height: 20),
                       Row(
@@ -536,65 +481,25 @@
                           child: const Text(
                             'Create Space',
                             style: TextStyle(color: Colors.white),
-=======
-                        const SizedBox(height: 20),
-                        // Show the buttons only if neither create nor join space is active
-                        if (!_showCreateSpace &&
-                            !_showJoinSpace &&
-                            (widget.activeSpaceId == 'my_space' ||
-                                widget.activeSpaceId.isEmpty)) ...[
-                          ElevatedButton(
-                            onPressed: () {
-                              setState(() {
-                                _showCreateSpace = true;
-                              });
-                            },
-                            style: ElevatedButton.styleFrom(
-                              backgroundColor: const Color(0xFF6750A4),
-                              padding: const EdgeInsets.symmetric(
-                                  horizontal: 50, vertical: 15),
-                            ),
-                            child: const Text(
-                              'Create Space',
-                              style: TextStyle(color: Colors.white),
-                            ),
->>>>>>> 758beb67
                           ),
-                          const SizedBox(height: 10),
-                          ElevatedButton(
-                            onPressed: () {
-                              setState(() {
-                                _showJoinSpace = true;
-                              });
-                            },
-                            style: ElevatedButton.styleFrom(
-                              backgroundColor: const Color(0xFF6750A4),
-                              padding: const EdgeInsets.symmetric(
-                                  horizontal: 50, vertical: 15),
-                            ),
-                            child: const Text(
-                              'Join Space',
-                              style: TextStyle(color: Colors.white),
-                            ),
+                        ),
+                        const SizedBox(height: 10),
+                        ElevatedButton(
+                          onPressed: () {
+                            setState(() {
+                              _showJoinSpace = true;
+                            });
+                          },
+                          style: ElevatedButton.styleFrom(
+                            backgroundColor: const Color(0xFF6750A4),
+                            padding: const EdgeInsets.symmetric(horizontal: 50, vertical: 15),
                           ),
-                        ],
-                        if (_showCreateSpace) _buildCreateSpaceForm(),
-                        if (_showJoinSpace) _buildJoinSpaceForm(),
-                        if (widget.activeSpaceId != 'my_space' &&
-                            widget.activeSpaceId.isNotEmpty)
-                          _buildContent(),
-                        if (_creatorId == _auth.currentUser?.uid &&
-                            _activeIndex == 0 &&
-                            widget.activeSpaceId.isNotEmpty &&
-                            widget.activeSpaceId != 'my_space')
-                          ElevatedButton(
-                            onPressed: _addPerson,
-                            style: ElevatedButton.styleFrom(
-                                backgroundColor: Color(0xFF6750A4)),
-                            child: const Text('Send code'),
+                          child: const Text(
+                            'Join Space',
+                            style: TextStyle(color: Colors.white),
                           ),
+                        ),
                       ],
-<<<<<<< HEAD
                       if (_showCreateSpace) _buildCreateSpaceForm(),
                       if (_showJoinSpace) _buildJoinSpaceForm(),
                       // Always show content for Buildings and Map tabs
@@ -606,18 +511,16 @@
                           child: const Text('Send code'),
                         ),
                     ],
-=======
-                    ),
->>>>>>> 758beb67
                   ),
                 ),
               ),
             ),
-          ],
-        );
-      },
-    );
-  }
+          ),
+        ],
+      );
+    },
+  );
+}
 
   Widget _buildCreateSpaceForm() {
     return Column(
