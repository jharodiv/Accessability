import 'dart:async';
import 'dart:math';

import 'package:AccessAbility/accessability/firebaseServices/place/geocoding_service.dart';
import 'package:flutter/material.dart';
import 'package:cloud_firestore/cloud_firestore.dart';
import 'package:firebase_auth/firebase_auth.dart';
import 'package:AccessAbility/accessability/firebaseServices/chat/chat_service.dart';
import 'package:AccessAbility/accessability/presentation/widgets/bottomSheetWidgets/add_place.dart';
import 'package:AccessAbility/accessability/presentation/widgets/bottomSheetWidgets/map_content.dart';
import 'package:google_maps_flutter/google_maps_flutter.dart';

class BottomWidgets extends StatefulWidget {
  final ScrollController scrollController;
  final String activeSpaceId;
  final Function(String) onCategorySelected;
  final Function(LatLng, String) onMemberPressed;

  const BottomWidgets({
    super.key,
    required this.scrollController,
    required this.activeSpaceId,
    required this.onCategorySelected,
    required this.onMemberPressed,
  });

  @override
  _BottomWidgetsState createState() => _BottomWidgetsState();
}

class _BottomWidgetsState extends State<BottomWidgets> {
  int _activeIndex = 0; // 0: People, 1: Buildings, 2: Map
  final FirebaseFirestore _firestore = FirebaseFirestore.instance;
  final FirebaseAuth _auth = FirebaseAuth.instance;
  final ChatService _chatService = ChatService();
  List<Map<String, dynamic>> _members = [];
  String? _creatorId;
  String? _selectedMemberId;
  bool _showCreateSpace = false;
  bool _showJoinSpace = false;
  final TextEditingController _spaceNameController = TextEditingController();
  final List<TextEditingController> _verificationCodeControllers =
      List.generate(6, (index) => TextEditingController());

  StreamSubscription<DocumentSnapshot>? _membersListener;
  final List<StreamSubscription<DocumentSnapshot>> _locationListeners = [];

  final List<FocusNode> _verificationCodeFocusNodes =
      List.generate(6, (index) => FocusNode());

  @override
  void initState() {
    super.initState();
    _listenToMembers();
    _setupVerificationCodeFocusListeners();
  }

  @override
  void didUpdateWidget(BottomWidgets oldWidget) {
    super.didUpdateWidget(oldWidget);
    if (widget.activeSpaceId != oldWidget.activeSpaceId) {
      if (widget.activeSpaceId == 'my_space') {
        setState(() {
          _showCreateSpace = false;
          _showJoinSpace = false;
        });
      }
      _listenToMembers(); // Reinitialize the listener when activeSpaceId changes
    }
  }

  @override
  void dispose() {
    _membersListener?.cancel();
    _locationListeners.forEach((listener) => listener.cancel());
    super.dispose();
  }

  // Listen to members in real time
<<<<<<< HEAD
  void _listenToMembers() {
    if (widget.activeSpaceId.isEmpty || widget.activeSpaceId == 'my_space')
      return;

    // Cancel any existing listeners
    _membersListener?.cancel();
    _locationListeners.forEach((listener) => listener.cancel());
    _locationListeners.clear();

    _membersListener = _firestore
        .collection('Spaces')
        .doc(widget.activeSpaceId)
        .snapshots()
        .listen((snapshot) async {
      if (!snapshot.exists) return;

      final members = snapshot['members'] != null
          ? List<String>.from(snapshot['members'])
          : [];
      final creatorId = snapshot['creator'];

      if (members.isEmpty) return;

      final usersSnapshot = await _firestore
          .collection('Users')
          .where('uid', whereIn: members)
          .get();

      final updatedMembers =
          await Future.wait(usersSnapshot.docs.map((doc) async {
        final locationSnapshot =
            await _firestore.collection('UserLocations').doc(doc['uid']).get();
=======
void _listenToMembers() {
  // If activeSpaceId is empty or 'my_space', cancel any existing listeners and return early
  if (widget.activeSpaceId.isEmpty || widget.activeSpaceId == 'my_space') {
    _membersListener?.cancel();
    _locationListeners.forEach((listener) => listener.cancel());
    _locationListeners.clear();
    setState(() {
      _members = []; // Clear members list
    });
    return;
  }

  // Cancel any existing listeners
  _membersListener?.cancel();
  _locationListeners.forEach((listener) => listener.cancel());
  _locationListeners.clear();

  // Listen to the space document
  _membersListener = _firestore
      .collection('Spaces')
      .doc(widget.activeSpaceId)
      .snapshots()
      .listen((snapshot) async {
    if (!snapshot.exists) {
      // If the document doesn't exist, clear members and return
      setState(() {
        _members = [];
      });
      return;
    }

    final members = snapshot['members'] != null
        ? List<String>.from(snapshot['members'])
        : [];
    final creatorId = snapshot['creator'];

    if (members.isEmpty) {
      // If there are no members, clear the list and return
      setState(() {
        _members = [];
      });
      return;
    }

    // Fetch user details for each member
    final usersSnapshot = await _firestore
        .collection('Users')
        .where('uid', whereIn: members)
        .get();

    final updatedMembers = await Future.wait(usersSnapshot.docs.map((doc) async {
      final locationSnapshot =
          await _firestore.collection('UserLocations').doc(doc['uid']).get();
      final locationData = locationSnapshot.data();
      String address = 'Fetching address...';
      if (locationData != null) {
        final lat = locationData['latitude'];
        final lng = locationData['longitude'];
        address = await _getAddressFromLatLng(LatLng(lat, lng));
      }

      return {
        'uid': doc['uid'],
        'username': doc['username'] ?? 'Unknown',
        'profilePicture': doc['profilePicture'] ??
            'https://firebasestorage.googleapis.com/v0/b/accessability-71ef7.appspot.com/o/profile_pictures%2Fdefault_profile.png?alt=media&token=bc7a75a7-a78e-4460-b816-026a8fc341ba',
        'address': address,
        'lastUpdate': locationData?['timestamp'],
      };
    }));

    setState(() {
      _members = updatedMembers;
      _creatorId = creatorId;
    });

    // Listen to location updates for each member
    for (final member in members) {
      final listener = _firestore
          .collection('UserLocations')
          .doc(member)
          .snapshots()
          .listen((locationSnapshot) async {
>>>>>>> 755275bf
        final locationData = locationSnapshot.data();
        String address = 'Fetching address...';
        if (locationData != null) {
          final lat = locationData['latitude'];
          final lng = locationData['longitude'];
          address = await _getAddressFromLatLng(LatLng(lat, lng));
        }

        return {
          'uid': doc['uid'],
          'username': doc['username'] ?? 'Unknown',
          'profilePicture': doc['profilePicture'] ??
              'https://firebasestorage.googleapis.com/v0/b/accessability-71ef7.appspot.com/o/profile_pictures%2Fdefault_profile.png?alt=media&token=bc7a75a7-a78e-4460-b816-026a8fc341ba',
          'address': address,
          'lastUpdate': locationData?['timestamp'],
        };
      }));

      setState(() {
        _members = updatedMembers;
        _creatorId = creatorId;
      });

      // Listen to location updates for each member
      for (final member in members) {
        final listener = _firestore
            .collection('UserLocations')
            .doc(member)
            .snapshots()
            .listen((locationSnapshot) async {
          final locationData = locationSnapshot.data();
          if (locationData != null) {
            final lat = locationData['latitude'];
            final lng = locationData['longitude'];
            final address = await _getAddressFromLatLng(LatLng(lat, lng));

            setState(() {
              final index = _members.indexWhere((m) => m['uid'] == member);
              if (index != -1) {
                _members[index]['address'] = address;
                _members[index]['lastUpdate'] = locationData['timestamp'];
              }
            });
          }
        });
        _locationListeners.add(listener);
      }
    });
  }

  // Set up focus listeners for verification code fields
  void _setupVerificationCodeFocusListeners() {
    for (int i = 0; i < _verificationCodeControllers.length; i++) {
      _verificationCodeControllers[i].addListener(() {
        if (_verificationCodeControllers[i].text.isNotEmpty && i < 5) {
          FocusScope.of(context)
              .requestFocus(_verificationCodeFocusNodes[i + 1]);
        }
      });
    }
  }

<<<<<<< HEAD
  Future<void> _addPerson() async {
    final user = _auth.currentUser;
    if (user == null) return;
=======
 Future<void> _addPerson() async {
  final user = _auth.currentUser;
  if (user == null) return;
>>>>>>> 755275bf

    final email = await _showAddPersonDialog();
    if (email == null || email.isEmpty) return;

    if (email == user.email) {
      ScaffoldMessenger.of(context).showSnackBar(
        const SnackBar(
            content: Text('You cannot send a verification code to yourself')),
      );
      return;
    }

    // Fetch the receiver's user ID from Firestore
    final receiverSnapshot = await _firestore
        .collection('Users')
        .where('email', isEqualTo: email)
        .get();

    if (receiverSnapshot.docs.isEmpty) {
      ScaffoldMessenger.of(context).showSnackBar(
        const SnackBar(content: Text('User not found')),
      );
      return;
    }

    final receiverID = receiverSnapshot.docs.first.id;

<<<<<<< HEAD
    // Check if a verification code already exists and if it has expired
    final spaceSnapshot =
        await _firestore.collection('Spaces').doc(widget.activeSpaceId).get();
    final existingCode = spaceSnapshot['verificationCode'];
    final codeTimestamp = spaceSnapshot['codeTimestamp']?.toDate();
=======
  // Check if a verification code already exists and if it has expired
  final spaceSnapshot = await _firestore.collection('Spaces').doc(widget.activeSpaceId).get();

  // Ensure the document exists
  if (!spaceSnapshot.exists) {
    ScaffoldMessenger.of(context).showSnackBar(
      const SnackBar(content: Text('Space not found')),
    );
    return;
  }

  final existingCode = spaceSnapshot['verificationCode'];
  final codeTimestamp = spaceSnapshot['codeTimestamp']?.toDate();
>>>>>>> 755275bf

    String verificationCode;
    if (existingCode != null && codeTimestamp != null) {
      final now = DateTime.now();
      final difference = now.difference(codeTimestamp).inMinutes;

      if (difference < 10) {
        verificationCode = existingCode;
      } else {
        verificationCode = _generateVerificationCode();
      }
    } else {
      verificationCode = _generateVerificationCode();
    }

    final hasChatRoom = await _chatService.hasChatRoom(user.uid, receiverID);

    if (!hasChatRoom) {
      await _chatService.sendChatRequest(
        receiverID,
        'Join My Space! \n Your verification code is: $verificationCode (Expires in 10 minutes)',
      );
    } else {
      await _chatService.sendMessage(
        receiverID,
        'Join My Space! \n Your verification code is: $verificationCode (Expires in 10 minutes)',
      );
    }

    await _firestore.collection('Spaces').doc(widget.activeSpaceId).update({
      'verificationCode': verificationCode,
      'codeTimestamp': DateTime.now(),
    });

    ScaffoldMessenger.of(context).showSnackBar(
      const SnackBar(content: Text('Verification code sent via chat')),
    );
  }


  Future<String?> _showAddPersonDialog() async {
    String? email;
    await showDialog(
      context: context,
      builder: (context) {
        return AlertDialog(
          title: const Text('Send Code'),
          content: TextField(
            decoration: const InputDecoration(labelText: 'Email'),
            onChanged: (value) => email = value,
          ),
          actions: [
            TextButton(
              onPressed: () => Navigator.pop(context),
              child: const Text('Cancel'),
            ),
            TextButton(
              onPressed: () => Navigator.pop(context),
              child: const Text('Send'),
            ),
          ],
        );
      },
    );
    return email;
  }

 Future<void> _createSpace() async {
  final user = _auth.currentUser;
  if (user == null) return;

  final spaceName = _spaceNameController.text;
  if (spaceName.isEmpty) return;

  final verificationCode = _generateVerificationCode();

  // Add the space with the verification code and codeTimestamp
  await _firestore.collection('Spaces').add({
    'name': spaceName,
    'creator': user.uid,
    'members': [user.uid],
    'verificationCode': verificationCode,
    'codeTimestamp': DateTime.now(), 
    'createdAt': DateTime.now(),
  });

  _spaceNameController.clear();
  setState(() {
    _showCreateSpace = false;
  });

  ScaffoldMessenger.of(context).showSnackBar(
    const SnackBar(content: Text('Space created successfully')),
  );
}

  Future<void> _joinSpace() async {
    final user = _auth.currentUser;
    if (user == null) return;

    final verificationCode = _verificationCodeControllers
        .map((controller) => controller.text)
        .join();
    if (verificationCode.isEmpty) return;

    final snapshot = await _firestore
        .collection('Spaces')
        .where('verificationCode', isEqualTo: verificationCode)
        .get();

    if (snapshot.docs.isNotEmpty) {
      final spaceId = snapshot.docs.first.id;
      final codeTimestamp = snapshot.docs.first['codeTimestamp']?.toDate();

      if (codeTimestamp != null) {
        final now = DateTime.now();
        final difference = now.difference(codeTimestamp).inMinutes;

        if (difference > 10) {
          ScaffoldMessenger.of(context).showSnackBar(
            const SnackBar(content: Text('Verification code has expired')),
          );
          return;
        }
      }

      await _firestore.collection('Spaces').doc(spaceId).update({
        'members': FieldValue.arrayUnion([user.uid]),
      });

      _verificationCodeControllers.forEach((controller) => controller.clear());
      setState(() {
        _showJoinSpace = false;
      });

      ScaffoldMessenger.of(context).showSnackBar(
        const SnackBar(content: Text('Joined space successfully')),
      );
    } else {
      ScaffoldMessenger.of(context).showSnackBar(
        const SnackBar(content: Text('Invalid verification code')),
      );
    }
  }
<<<<<<< HEAD
=======
}

>>>>>>> 755275bf

  String _generateVerificationCode() {
    final random = Random();
    return (100000 + random.nextInt(900000)).toString();
  }

<<<<<<< HEAD
  @override
  Widget build(BuildContext context) {
    return DraggableScrollableSheet(
      initialChildSize: 0.15,
      minChildSize: 0.15,
      maxChildSize: 0.8,
      builder: (BuildContext context, ScrollController scrollController) {
        return Column(
          children: [
            Expanded(
              child: Container(
                decoration: const BoxDecoration(
                  color: Colors.white,
                  borderRadius: BorderRadius.only(
                    topLeft: Radius.circular(20),
                    topRight: Radius.circular(20),
=======
@override
Widget build(BuildContext context) {
  return DraggableScrollableSheet(
    initialChildSize: 0.15,
    minChildSize: 0.15,
    maxChildSize: 0.8,
    builder: (BuildContext context, ScrollController scrollController) {
      return Column(
        children: [
          Expanded(
            child: Container(
              decoration: const BoxDecoration(
                color: Colors.white,
                borderRadius: BorderRadius.only(
                  topLeft: Radius.circular(20),
                  topRight: Radius.circular(20),
                ),
                boxShadow: [
                  BoxShadow(
                    color: Colors.black26,
                    blurRadius: 10,
                    offset: Offset(0, -5),
>>>>>>> 755275bf
                  ),
                  boxShadow: [
                    BoxShadow(
                      color: Colors.black26,
                      blurRadius: 10,
                      offset: Offset(0, -5),
                    ),
                  ],
                ),
                child: SingleChildScrollView(
                  controller: scrollController,
                  child: Padding(
                    padding: const EdgeInsets.all(16.0),
                    child: Column(
                      children: [
                        Container(
                          width: 100,
                          height: 2,
                          color: Colors.grey.shade700,
                          margin: const EdgeInsets.only(bottom: 8),
                        ),
                        const SizedBox(height: 5),
                        Container(
                          padding: const EdgeInsets.symmetric(horizontal: 16),
                          height: 50,
                          decoration: BoxDecoration(
                            color: Colors.grey.shade200,
                            borderRadius: BorderRadius.circular(25),
                          ),
                          child: const Row(
                            children: [
                              Expanded(
                                child: Text(
                                  "Text to Speech, Speech to Text",
                                  style: TextStyle(
                                    color: Color(0xFF6750A4),
                                    fontSize: 16,
                                  ),
                                ),
                              ),
                              Icon(
                                Icons.mic,
                                color: Color(0xFF6750A4),
                              ),
                            ],
                          ),
                        ),
                        const SizedBox(height: 20),
                        Row(
                          mainAxisAlignment: MainAxisAlignment.spaceEvenly,
                          children: [
                            _buildButton(Icons.people, 0),
                            _buildButton(Icons.business, 1),
                            _buildButton(Icons.map, 2),
                          ],
                        ),
                        const SizedBox(height: 20),
                        if (widget.activeSpaceId == 'my_space' &&
                                _activeIndex == 0 &&
                                !_showCreateSpace &&
                                !_showJoinSpace ||
                            widget.activeSpaceId.isEmpty) ...[
                          // Create Space Button (Elevated - solid)
                          Padding(
                            padding: const EdgeInsets.symmetric(horizontal: 40),
                            child: ElevatedButton(
                              onPressed: () {
                                setState(() {
                                  _showCreateSpace = true;
                                });
                              },
                              style: ElevatedButton.styleFrom(
                                backgroundColor: const Color(0xFF6750A4),
                                minimumSize: const Size(double.infinity, 56),
                                shape: const RoundedRectangleBorder(
                                  borderRadius:
                                      BorderRadius.zero, // Square corners
                                ),
                              ),
                              child: const Text(
                                'Create Space',
                                style: TextStyle(
                                    color: Colors.white, fontSize: 16),
                              ),
                            ),
                          ),
                          const SizedBox(height: 8),
                          Padding(
                            padding: const EdgeInsets.symmetric(horizontal: 40),
                            child: OutlinedButton(
                              onPressed: () {
                                setState(() {
                                  _showJoinSpace = true;
                                });
                              },
                              style: OutlinedButton.styleFrom(
                                minimumSize: const Size(500, 56),
                                shape: const RoundedRectangleBorder(
                                  borderRadius:
                                      BorderRadius.zero, // Square corners
                                ),
                                side: const BorderSide(
                                  color: Color(0xFF6750A4),
                                  width: 2,
                                ),
                              ),
                              child: const Text(
                                'Join Space',
                                style: TextStyle(
                                    color: Color(0xFF6750A4), fontSize: 16),
                              ),
                            ),
<<<<<<< HEAD
=======
                            Icon(
                              Icons.mic,
                              color: Color(0xFF6750A4),
                            ),
                          ],
                        ),
                      ),
                      const SizedBox(height: 20),
                      Row(
                        mainAxisAlignment: MainAxisAlignment.spaceEvenly,
                        children: [
                          _buildButton(Icons.people, 0),
                          _buildButton(Icons.business, 1),
                          _buildButton(Icons.map, 2),
                        ],
                      ),
                      const SizedBox(height: 20),
                      // Show the buttons only if neither create nor join space is active
                     if (!_showCreateSpace && !_showJoinSpace && (widget.activeSpaceId == 'my_space' || widget.activeSpaceId.isEmpty)) ...[
                        ElevatedButton(
                          onPressed: () {
                            setState(() {
                              _showCreateSpace = true;
                            });
                          },
                          style: ElevatedButton.styleFrom(
                            backgroundColor: const Color(0xFF6750A4),
                            padding: const EdgeInsets.symmetric(horizontal: 50, vertical: 15),
>>>>>>> 755275bf
                          ),
                        ],
                        if (_showCreateSpace) _buildCreateSpaceForm(),
                        if (_showJoinSpace) _buildJoinSpaceForm(),
                        if (widget.activeSpaceId != 'my_space' &&
                            widget.activeSpaceId.isNotEmpty)
                          _buildContent(),
                        if (_creatorId == _auth.currentUser?.uid &&
                            _activeIndex == 0 &&
                            widget.activeSpaceId.isNotEmpty &&
                            widget.activeSpaceId != 'my_space')
                          ElevatedButton(
                            onPressed: _addPerson,
                            style: ElevatedButton.styleFrom(
                                backgroundColor: Color(0xFF6750A4)),
                            child: const Text('Send code'),
                          ),
                      ],
                    ),
                  ),
                ),
              ),
            ),
<<<<<<< HEAD
          ],
        );
      },
    );
  }
=======
          ),
        ],
      );
    },
  );
}
>>>>>>> 755275bf

  Widget _buildCreateSpaceForm() {
    return Column(
      children: [
        const Text(
          'Create my space',
          style: TextStyle(fontSize: 20, fontWeight: FontWeight.bold),
        ),
        const SizedBox(height: 20),
        TextField(
          controller: _spaceNameController,
          decoration: const InputDecoration(
            labelText: 'Space Name',
            border: OutlineInputBorder(),
          ),
        ),
        const SizedBox(height: 20),
        ElevatedButton(
          onPressed: _createSpace,
          style: ElevatedButton.styleFrom(
            backgroundColor: const Color(0xFF6750A4),
            padding: const EdgeInsets.symmetric(horizontal: 50, vertical: 15),
          ),
          child: const Text(
            'Create',
            style: TextStyle(color: Colors.white),
          ),
        ),
        const SizedBox(height: 10),
        TextButton(
          onPressed: () {
            setState(() {
              _showCreateSpace = false;
            });
          },
          child: const Text('Back'),
        ),
      ],
    );
  }

  Widget _buildJoinSpaceForm() {
    return Column(
      children: [
        const Text(
          'Join a space',
          style: TextStyle(fontSize: 20, fontWeight: FontWeight.bold),
        ),
        const SizedBox(height: 20),
        Row(
          mainAxisAlignment: MainAxisAlignment.spaceEvenly,
          children: [
            // First 3 fields
            for (int i = 0; i < 3; i++)
              SizedBox(
                width: 40,
                child: TextField(
                  controller: _verificationCodeControllers[i],
                  focusNode: _verificationCodeFocusNodes[i],
                  textAlign: TextAlign.center,
                  maxLength: 1,
                  keyboardType: TextInputType.number,
                  decoration: const InputDecoration(
                    counterText: '',
                    border: OutlineInputBorder(),
                  ),
                ),
              ),
            // Dash between the 3rd and 4th fields
            const Text('-', style: TextStyle(fontSize: 20)),
            // Last 3 fields
            for (int i = 3; i < 6; i++)
              SizedBox(
                width: 40,
                child: TextField(
                  controller: _verificationCodeControllers[i],
                  focusNode: _verificationCodeFocusNodes[i],
                  textAlign: TextAlign.center,
                  maxLength: 1,
                  keyboardType: TextInputType.number,
                  decoration: const InputDecoration(
                    counterText: '',
                    border: OutlineInputBorder(),
                  ),
                ),
              ),
          ],
        ),
        const SizedBox(height: 20),
        ElevatedButton(
          onPressed: _joinSpace,
          style: ElevatedButton.styleFrom(
            backgroundColor: const Color(0xFF6750A4),
            padding: const EdgeInsets.symmetric(horizontal: 50, vertical: 15),
          ),
          child: const Text(
            'Join',
            style: TextStyle(color: Colors.white),
          ),
        ),
        const SizedBox(height: 10),
        TextButton(
          onPressed: () {
            setState(() {
              _showJoinSpace = false;
            });
          },
          child: const Text('Back'),
        ),
      ],
    );
  }

  Widget _buildButton(IconData icon, int index) {
    bool isActive = _activeIndex == index;
    return SizedBox(
      width: 100,
      child: ElevatedButton(
        onPressed: () {
          setState(() {
            _activeIndex = index;
          });
        },
        style: ElevatedButton.styleFrom(
          backgroundColor: isActive
              ? const Color(0xFF6750A4)
              : const Color.fromARGB(255, 211, 198, 248),
          shape: RoundedRectangleBorder(
            borderRadius: BorderRadius.circular(20),
          ),
          padding: const EdgeInsets.all(16),
        ),
        child: Icon(
          icon,
          color: isActive ? Colors.white : const Color(0xFF6750A4),
        ),
      ),
    );
  }

  Widget _buildContent() {
    switch (_activeIndex) {
      case 0:
        return Column(
          children: _members
              .where((member) => member['uid'] != _auth.currentUser?.uid)
              .map((member) => GestureDetector(
                    onTap: () async {
                      setState(() {
                        _selectedMemberId = member['uid'];
                      });

                      final locationSnapshot = await _firestore
                          .collection('UserLocations')
                          .doc(member['uid'])
                          .get();
                      final locationData = locationSnapshot.data();
                      if (locationData != null) {
                        final lat = locationData['latitude'];
                        final lng = locationData['longitude'];
                        final address =
                            await _getAddressFromLatLng(LatLng(lat, lng));

                        setState(() {
                          member['address'] = address;
                          member['lastUpdate'] = locationData['timestamp'];
                        });

                        widget.onMemberPressed(LatLng(lat, lng), member['uid']);
                      }
                    },
                    child: Container(
                      color: _selectedMemberId == member['uid']
                          ? const Color(0xFF6750A4)
                          : Colors.white,
                      child: ListTile(
                        leading: CircleAvatar(
                          backgroundImage: member['profilePicture'] != null &&
                                  member['profilePicture'].startsWith('http')
                              ? NetworkImage(member['profilePicture'])
                              : const AssetImage(
                                      'assets/images/others/default_profile.png')
                                  as ImageProvider,
                        ),
                        title: Text(
                          member['username'],
                          style: const TextStyle(fontWeight: FontWeight.bold),
                        ),
                        subtitle: Column(
                          crossAxisAlignment: CrossAxisAlignment.start,
                          children: [
                            Text(
                              'Current Location: ${member['address'] ?? 'Fetching address...'}',
                              style: const TextStyle(
                                  fontSize: 12, fontWeight: FontWeight.bold),
                            ),
                            if (member['lastUpdate'] != null)
                              Text(
                                'Last location update: ${_getTimeDifference((member['lastUpdate'] as Timestamp).toDate())}',
                                style: const TextStyle(fontSize: 12),
                              ),
                          ],
                        ),
                        trailing: IconButton(
                          icon: const Icon(Icons.chat),
                          onPressed: () {
                            Navigator.pushNamed(
                              context,
                              '/chatconvo',
                              arguments: {
                                'receiverEmail': member['username'],
                                'receiverID': member['uid'],
                              },
                            );
                          },
                        ),
                      ),
                    ),
                  ))
              .toList(),
        );
      case 1:
        return const AddPlaceWidget();
      case 2:
        return MapContent(
          onCategorySelected: widget.onCategorySelected,
        );
      default:
        return const SizedBox.shrink();
    }
  }

  Future<String> _getAddressFromLatLng(LatLng latLng) async {
    try {
      final geocodingService = GeocodingService();
      final address = await geocodingService.getAddressFromLatLng(latLng);
      return address;
    } catch (e) {
      print('Error fetching address: $e');
      return 'Address unavailable';
    }
  }

  String _getTimeDifference(DateTime timestamp) {
    final now = DateTime.now();
    final difference = now.difference(timestamp);

    if (difference.inMinutes < 1) {
      return 'Just now';
    } else if (difference.inMinutes < 60) {
      return '${difference.inMinutes} minute(s) ago';
    } else if (difference.inHours < 24) {
      return '${difference.inHours} hour(s) ago';
    } else {
      return '${difference.inDays} day(s) ago';
    }
  }
}<|MERGE_RESOLUTION|>--- conflicted
+++ resolved
@@ -77,30 +77,51 @@
   }
 
   // Listen to members in real time
-<<<<<<< HEAD
   void _listenToMembers() {
-    if (widget.activeSpaceId.isEmpty || widget.activeSpaceId == 'my_space')
+    // If activeSpaceId is empty or 'my_space', cancel any existing listeners and return early
+    if (widget.activeSpaceId.isEmpty || widget.activeSpaceId == 'my_space') {
+      _membersListener?.cancel();
+      _locationListeners.forEach((listener) => listener.cancel());
+      _locationListeners.clear();
+      setState(() {
+        _members = []; // Clear members list
+      });
       return;
+    }
 
     // Cancel any existing listeners
     _membersListener?.cancel();
     _locationListeners.forEach((listener) => listener.cancel());
     _locationListeners.clear();
 
+    // Listen to the space document
     _membersListener = _firestore
         .collection('Spaces')
         .doc(widget.activeSpaceId)
         .snapshots()
         .listen((snapshot) async {
-      if (!snapshot.exists) return;
+      if (!snapshot.exists) {
+        // If the document doesn't exist, clear members and return
+        setState(() {
+          _members = [];
+        });
+        return;
+      }
 
       final members = snapshot['members'] != null
           ? List<String>.from(snapshot['members'])
           : [];
       final creatorId = snapshot['creator'];
 
-      if (members.isEmpty) return;
-
+      if (members.isEmpty) {
+        // If there are no members, clear the list and return
+        setState(() {
+          _members = [];
+        });
+        return;
+      }
+
+      // Fetch user details for each member
       final usersSnapshot = await _firestore
           .collection('Users')
           .where('uid', whereIn: members)
@@ -110,91 +131,6 @@
           await Future.wait(usersSnapshot.docs.map((doc) async {
         final locationSnapshot =
             await _firestore.collection('UserLocations').doc(doc['uid']).get();
-=======
-void _listenToMembers() {
-  // If activeSpaceId is empty or 'my_space', cancel any existing listeners and return early
-  if (widget.activeSpaceId.isEmpty || widget.activeSpaceId == 'my_space') {
-    _membersListener?.cancel();
-    _locationListeners.forEach((listener) => listener.cancel());
-    _locationListeners.clear();
-    setState(() {
-      _members = []; // Clear members list
-    });
-    return;
-  }
-
-  // Cancel any existing listeners
-  _membersListener?.cancel();
-  _locationListeners.forEach((listener) => listener.cancel());
-  _locationListeners.clear();
-
-  // Listen to the space document
-  _membersListener = _firestore
-      .collection('Spaces')
-      .doc(widget.activeSpaceId)
-      .snapshots()
-      .listen((snapshot) async {
-    if (!snapshot.exists) {
-      // If the document doesn't exist, clear members and return
-      setState(() {
-        _members = [];
-      });
-      return;
-    }
-
-    final members = snapshot['members'] != null
-        ? List<String>.from(snapshot['members'])
-        : [];
-    final creatorId = snapshot['creator'];
-
-    if (members.isEmpty) {
-      // If there are no members, clear the list and return
-      setState(() {
-        _members = [];
-      });
-      return;
-    }
-
-    // Fetch user details for each member
-    final usersSnapshot = await _firestore
-        .collection('Users')
-        .where('uid', whereIn: members)
-        .get();
-
-    final updatedMembers = await Future.wait(usersSnapshot.docs.map((doc) async {
-      final locationSnapshot =
-          await _firestore.collection('UserLocations').doc(doc['uid']).get();
-      final locationData = locationSnapshot.data();
-      String address = 'Fetching address...';
-      if (locationData != null) {
-        final lat = locationData['latitude'];
-        final lng = locationData['longitude'];
-        address = await _getAddressFromLatLng(LatLng(lat, lng));
-      }
-
-      return {
-        'uid': doc['uid'],
-        'username': doc['username'] ?? 'Unknown',
-        'profilePicture': doc['profilePicture'] ??
-            'https://firebasestorage.googleapis.com/v0/b/accessability-71ef7.appspot.com/o/profile_pictures%2Fdefault_profile.png?alt=media&token=bc7a75a7-a78e-4460-b816-026a8fc341ba',
-        'address': address,
-        'lastUpdate': locationData?['timestamp'],
-      };
-    }));
-
-    setState(() {
-      _members = updatedMembers;
-      _creatorId = creatorId;
-    });
-
-    // Listen to location updates for each member
-    for (final member in members) {
-      final listener = _firestore
-          .collection('UserLocations')
-          .doc(member)
-          .snapshots()
-          .listen((locationSnapshot) async {
->>>>>>> 755275bf
         final locationData = locationSnapshot.data();
         String address = 'Fetching address...';
         if (locationData != null) {
@@ -257,15 +193,9 @@
     }
   }
 
-<<<<<<< HEAD
   Future<void> _addPerson() async {
     final user = _auth.currentUser;
     if (user == null) return;
-=======
- Future<void> _addPerson() async {
-  final user = _auth.currentUser;
-  if (user == null) return;
->>>>>>> 755275bf
 
     final email = await _showAddPersonDialog();
     if (email == null || email.isEmpty) return;
@@ -293,27 +223,20 @@
 
     final receiverID = receiverSnapshot.docs.first.id;
 
-<<<<<<< HEAD
     // Check if a verification code already exists and if it has expired
     final spaceSnapshot =
         await _firestore.collection('Spaces').doc(widget.activeSpaceId).get();
+
+    // Ensure the document exists
+    if (!spaceSnapshot.exists) {
+      ScaffoldMessenger.of(context).showSnackBar(
+        const SnackBar(content: Text('Space not found')),
+      );
+      return;
+    }
+
     final existingCode = spaceSnapshot['verificationCode'];
     final codeTimestamp = spaceSnapshot['codeTimestamp']?.toDate();
-=======
-  // Check if a verification code already exists and if it has expired
-  final spaceSnapshot = await _firestore.collection('Spaces').doc(widget.activeSpaceId).get();
-
-  // Ensure the document exists
-  if (!spaceSnapshot.exists) {
-    ScaffoldMessenger.of(context).showSnackBar(
-      const SnackBar(content: Text('Space not found')),
-    );
-    return;
-  }
-
-  final existingCode = spaceSnapshot['verificationCode'];
-  final codeTimestamp = spaceSnapshot['codeTimestamp']?.toDate();
->>>>>>> 755275bf
 
     String verificationCode;
     if (existingCode != null && codeTimestamp != null) {
@@ -352,7 +275,6 @@
       const SnackBar(content: Text('Verification code sent via chat')),
     );
   }
-
 
   Future<String?> _showAddPersonDialog() async {
     String? email;
@@ -381,34 +303,34 @@
     return email;
   }
 
- Future<void> _createSpace() async {
-  final user = _auth.currentUser;
-  if (user == null) return;
-
-  final spaceName = _spaceNameController.text;
-  if (spaceName.isEmpty) return;
-
-  final verificationCode = _generateVerificationCode();
-
-  // Add the space with the verification code and codeTimestamp
-  await _firestore.collection('Spaces').add({
-    'name': spaceName,
-    'creator': user.uid,
-    'members': [user.uid],
-    'verificationCode': verificationCode,
-    'codeTimestamp': DateTime.now(), 
-    'createdAt': DateTime.now(),
-  });
-
-  _spaceNameController.clear();
-  setState(() {
-    _showCreateSpace = false;
-  });
-
-  ScaffoldMessenger.of(context).showSnackBar(
-    const SnackBar(content: Text('Space created successfully')),
-  );
-}
+  Future<void> _createSpace() async {
+    final user = _auth.currentUser;
+    if (user == null) return;
+
+    final spaceName = _spaceNameController.text;
+    if (spaceName.isEmpty) return;
+
+    final verificationCode = _generateVerificationCode();
+
+    // Add the space with the verification code and codeTimestamp
+    await _firestore.collection('Spaces').add({
+      'name': spaceName,
+      'creator': user.uid,
+      'members': [user.uid],
+      'verificationCode': verificationCode,
+      'codeTimestamp': DateTime.now(),
+      'createdAt': DateTime.now(),
+    });
+
+    _spaceNameController.clear();
+    setState(() {
+      _showCreateSpace = false;
+    });
+
+    ScaffoldMessenger.of(context).showSnackBar(
+      const SnackBar(content: Text('Space created successfully')),
+    );
+  }
 
   Future<void> _joinSpace() async {
     final user = _auth.currentUser;
@@ -458,18 +380,12 @@
       );
     }
   }
-<<<<<<< HEAD
-=======
-}
-
->>>>>>> 755275bf
 
   String _generateVerificationCode() {
     final random = Random();
     return (100000 + random.nextInt(900000)).toString();
   }
 
-<<<<<<< HEAD
   @override
   Widget build(BuildContext context) {
     return DraggableScrollableSheet(
@@ -486,30 +402,6 @@
                   borderRadius: BorderRadius.only(
                     topLeft: Radius.circular(20),
                     topRight: Radius.circular(20),
-=======
-@override
-Widget build(BuildContext context) {
-  return DraggableScrollableSheet(
-    initialChildSize: 0.15,
-    minChildSize: 0.15,
-    maxChildSize: 0.8,
-    builder: (BuildContext context, ScrollController scrollController) {
-      return Column(
-        children: [
-          Expanded(
-            child: Container(
-              decoration: const BoxDecoration(
-                color: Colors.white,
-                borderRadius: BorderRadius.only(
-                  topLeft: Radius.circular(20),
-                  topRight: Radius.circular(20),
-                ),
-                boxShadow: [
-                  BoxShadow(
-                    color: Colors.black26,
-                    blurRadius: 10,
-                    offset: Offset(0, -5),
->>>>>>> 755275bf
                   ),
                   boxShadow: [
                     BoxShadow(
@@ -567,92 +459,43 @@
                           ],
                         ),
                         const SizedBox(height: 20),
-                        if (widget.activeSpaceId == 'my_space' &&
-                                _activeIndex == 0 &&
-                                !_showCreateSpace &&
-                                !_showJoinSpace ||
-                            widget.activeSpaceId.isEmpty) ...[
-                          // Create Space Button (Elevated - solid)
-                          Padding(
-                            padding: const EdgeInsets.symmetric(horizontal: 40),
-                            child: ElevatedButton(
-                              onPressed: () {
-                                setState(() {
-                                  _showCreateSpace = true;
-                                });
-                              },
-                              style: ElevatedButton.styleFrom(
-                                backgroundColor: const Color(0xFF6750A4),
-                                minimumSize: const Size(double.infinity, 56),
-                                shape: const RoundedRectangleBorder(
-                                  borderRadius:
-                                      BorderRadius.zero, // Square corners
-                                ),
-                              ),
-                              child: const Text(
-                                'Create Space',
-                                style: TextStyle(
-                                    color: Colors.white, fontSize: 16),
-                              ),
+                        // Show the buttons only if neither create nor join space is active
+                        if (!_showCreateSpace &&
+                            !_showJoinSpace &&
+                            (widget.activeSpaceId == 'my_space' ||
+                                widget.activeSpaceId.isEmpty)) ...[
+                          ElevatedButton(
+                            onPressed: () {
+                              setState(() {
+                                _showCreateSpace = true;
+                              });
+                            },
+                            style: ElevatedButton.styleFrom(
+                              backgroundColor: const Color(0xFF6750A4),
+                              padding: const EdgeInsets.symmetric(
+                                  horizontal: 50, vertical: 15),
+                            ),
+                            child: const Text(
+                              'Create Space',
+                              style: TextStyle(color: Colors.white),
                             ),
                           ),
-                          const SizedBox(height: 8),
-                          Padding(
-                            padding: const EdgeInsets.symmetric(horizontal: 40),
-                            child: OutlinedButton(
-                              onPressed: () {
-                                setState(() {
-                                  _showJoinSpace = true;
-                                });
-                              },
-                              style: OutlinedButton.styleFrom(
-                                minimumSize: const Size(500, 56),
-                                shape: const RoundedRectangleBorder(
-                                  borderRadius:
-                                      BorderRadius.zero, // Square corners
-                                ),
-                                side: const BorderSide(
-                                  color: Color(0xFF6750A4),
-                                  width: 2,
-                                ),
-                              ),
-                              child: const Text(
-                                'Join Space',
-                                style: TextStyle(
-                                    color: Color(0xFF6750A4), fontSize: 16),
-                              ),
+                          const SizedBox(height: 10),
+                          ElevatedButton(
+                            onPressed: () {
+                              setState(() {
+                                _showJoinSpace = true;
+                              });
+                            },
+                            style: ElevatedButton.styleFrom(
+                              backgroundColor: const Color(0xFF6750A4),
+                              padding: const EdgeInsets.symmetric(
+                                  horizontal: 50, vertical: 15),
                             ),
-<<<<<<< HEAD
-=======
-                            Icon(
-                              Icons.mic,
-                              color: Color(0xFF6750A4),
+                            child: const Text(
+                              'Join Space',
+                              style: TextStyle(color: Colors.white),
                             ),
-                          ],
-                        ),
-                      ),
-                      const SizedBox(height: 20),
-                      Row(
-                        mainAxisAlignment: MainAxisAlignment.spaceEvenly,
-                        children: [
-                          _buildButton(Icons.people, 0),
-                          _buildButton(Icons.business, 1),
-                          _buildButton(Icons.map, 2),
-                        ],
-                      ),
-                      const SizedBox(height: 20),
-                      // Show the buttons only if neither create nor join space is active
-                     if (!_showCreateSpace && !_showJoinSpace && (widget.activeSpaceId == 'my_space' || widget.activeSpaceId.isEmpty)) ...[
-                        ElevatedButton(
-                          onPressed: () {
-                            setState(() {
-                              _showCreateSpace = true;
-                            });
-                          },
-                          style: ElevatedButton.styleFrom(
-                            backgroundColor: const Color(0xFF6750A4),
-                            padding: const EdgeInsets.symmetric(horizontal: 50, vertical: 15),
->>>>>>> 755275bf
                           ),
                         ],
                         if (_showCreateSpace) _buildCreateSpaceForm(),
@@ -676,20 +519,11 @@
                 ),
               ),
             ),
-<<<<<<< HEAD
           ],
         );
       },
     );
   }
-=======
-          ),
-        ],
-      );
-    },
-  );
-}
->>>>>>> 755275bf
 
   Widget _buildCreateSpaceForm() {
     return Column(
