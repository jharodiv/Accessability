--- conflicted
+++ resolved
@@ -54,13 +54,9 @@
       case '/settings':
         return _buildRoute(const SettingsScreen());
       case '/inbox':
-<<<<<<< HEAD
         return _buildRoute(const InboxScreen());
-=======
-        return _buildRoute(const Inbox());
       case '/sos':
         return _buildRoute(SOSScreen());
->>>>>>> cdc96252
       case '/about':
         return _buildRoute(const AboutScreen());
       case '/chatconvo':
