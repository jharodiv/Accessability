name: frontend
description: "A new Flutter project."
# The following line prevents the package from being accidentally published to
# pub.dev using `flutter pub publish`. This is preferred for private packages.
publish_to: "none" # Remove this line if you wish to publish to pub.dev

# The following defines the version and build number for your application.
# A version number is three numbers separated by dots, like 1.2.43
# followed by an optional build number separated by a +.
# Both the version and the builder number may be overridden in flutter
# build by specifying --build-name and --build-number, respectively.
# In Android, build-name is used as versionName while build-number used as versionCode.
# Read more about Android versioning at https://developer.android.com/studio/publish/versioning
# In iOS, build-name is used as CFBundleShortVersionString while build-number is used as CFBundleVersion.
# Read more about iOS versioning at
# https://developer.apple.com/library/archive/documentation/General/Reference/InfoPlistKeyReference/Articles/CoreFoundationKeys.html
# In Windows, build-name is used as the major, minor, and patch parts
# of the product and file versions while build-number is used as the build suffix.
version: 1.0.0+1

environment:
  sdk: ^3.5.4

# Dependencies specify other packages that your package needs in order to work.
# To automatically upgrade your package dependencies to the latest versions
# consider running `flutter pub upgrade --major-versions`. Alternatively,
# dependencies can be manually updated by changing the version numbers below to
# the latest version available on pub.dev. To see which dependencies have newer
# versions available, run `flutter pub outdated`.
dependencies:
  flutter:
    sdk: flutter

  # The following adds the Cupertino Icons font to your application.
  # Use with the CupertinoIcons class for iOS style icons.
  cupertino_icons: ^1.0.8
  lottie: ^2.3.2
  animated_splash_screen: ^1.3.0
  audioplayers: ^6.1.0
  firebase_core: ^3.10.0
  firebase_auth: ^5.4.0
  google_maps_flutter: ^2.10.0
  cloud_firestore: ^5.6.1
  provider: ^6.1.2
  intl: ^0.19.0
  location: ^8.0.0
  tutorial_coach_mark: ^1.2.12
  flutter_secure_storage: ^9.2.4
  equatable: ^2.0.7
  flutter_bloc: ^9.0.0
  bloc: ^9.0.0
  shared_preferences: ^2.5.1
  shimmer: ^3.0.0
  logging: ^1.3.0
  flutter_google_maps_webservices: ^1.1.1
  flutter_dotenv: ^5.2.1
<<<<<<< HEAD
  firebase_messaging: ^15.2.2
  emoji_picker_flutter: ^4.3.0
  flutter_local_notifications: ^18.0.1
=======
  flutter_slidable: ^4.0.0
  local_auth: ^2.3.0
>>>>>>> cdc96252

dev_dependencies:
  flutter_test:
    sdk: flutter

  # The "flutter_lints" package below contains a set of recommended lints to
  # encourage good coding practices. The lint set provided by the package is
  # activated in the `analysis_options.yaml` file located at the root of your
  # package. See that file for information about deactivating specific lint
  # rules and activating additional ones.
  flutter_lints: ^4.0.0

# For information on the generic Dart part of this file, see the
# following page: https://dart.dev/tools/pub/pubspec

# The following section is specific to Flutter packages.
flutter:
  # The following line ensures that the Material Icons font is
  # included with your application, so that you can use the icons in
  # the material Icons class.
  uses-material-design: true

  assets:
    - assets/images/authentication/authenticationImage.png
    - assets/animation/
    - assets/images/others/
    - assets/images/onboarding/
    - assets/images/settings/
    - assets/images/others/biometricslogo.png
    - assets/images/others/accessabilitylogo.png
    - assets/images/others/hotel.png
    - assets/images/others/grocery.png
    - assets/images/others/restaurant.png
    - assets/images/others/bus-school.png
    - assets/images/others/shopping-mall.png
    - .env

  fonts:
    - family: HelveticaNeue
      fonts:
        - asset: assets/fonts/helvetica/HelveticaNeueUltraLight.otf
          weight: 100
        - asset: assets/fonts/helvetica/HelveticaNeueUltraLightItalic.otf
          weight: 100
          style: italic
        - asset: assets/fonts/helvetica/HelveticaNeueThin.otf
          weight: 200
        - asset: assets/fonts/helvetica/HelveticaNeueThinItalic.otf
          weight: 200
          style: italic
        - asset: assets/fonts/helvetica/HelveticaNeueLight.otf
          weight: 300
        - asset: assets/fonts/helvetica/HelveticaNeueLightItalic.otf
          weight: 300
          style: italic
        - asset: assets/fonts/helvetica/HelveticaNeueRoman.otf
          weight: 400
        - asset: assets/fonts/helvetica/HelveticaNeueItalic.ttf
          weight: 400
          style: italic
        - asset: assets/fonts/helvetica/HelveticaNeueMedium.otf
          weight: 500
        - asset: assets/fonts/helvetica/HelveticaNeueMediumItalic.otf
          weight: 500
          style: italic
        - asset: assets/fonts/helvetica/HelveticaNeueBold.otf
          weight: 700
        - asset: assets/fonts/helvetica/HelveticaNeueBoldItalic.otf
          weight: 700
          style: italic
        - asset: assets/fonts/helvetica/HelveticaNeueHeavy.otf
          weight: 800
        - asset: assets/fonts/helvetica/HelveticaNeueHeavyItalic.otf
          weight: 800
          style: italic
        - asset: assets/fonts/helvetica/HelveticaNeueBlack.otf
          weight: 900
        - asset: assets/fonts/helvetica/HelveticaNeueBlackItalic.otf
          weight: 900
          style: italic

  # To add assets to your application, add an assets section, like this:
  # assets:
  #   - images/a_dot_burr.jpeg
  #   - images/a_dot_ham.jpeg

  # An image asset can refer to one or more resolution-specific "variants", see
  # https://flutter.dev/to/resolution-aware-images

  # For details regarding adding assets from package dependencies, see
  # https://flutter.dev/to/asset-from-package

  # To add custom fonts to your application, add a fonts section here,
  # in this "flutter" section. Each entry in this list should have a
  # "family" key with the font family name, and a "fonts" key with a
  # list giving the asset and other descriptors for the font. For
  # example:
  # fonts:
  #   - family: Schyler
  #     fonts:
  #       - asset: fonts/Schyler-Regular.ttf
  #       - asset: fonts/Schyler-Italic.ttf
  #         style: italic
  #   - family: Trajan Pro
  #     fonts:
  #       - asset: fonts/TrajanPro.ttf
  #       - asset: fonts/TrajanPro_Bold.ttf
  #         weight: 700
  #
  # For details regarding fonts from package dependencies,
  # see https://flutter.dev/to/font-from-package<|MERGE_RESOLUTION|>--- conflicted
+++ resolved
@@ -54,14 +54,11 @@
   logging: ^1.3.0
   flutter_google_maps_webservices: ^1.1.1
   flutter_dotenv: ^5.2.1
-<<<<<<< HEAD
   firebase_messaging: ^15.2.2
   emoji_picker_flutter: ^4.3.0
   flutter_local_notifications: ^18.0.1
-=======
   flutter_slidable: ^4.0.0
   local_auth: ^2.3.0
->>>>>>> cdc96252
 
 dev_dependencies:
   flutter_test:
